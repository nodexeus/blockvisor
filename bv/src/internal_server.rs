use crate::config::SharedConfig;
use crate::{
    cluster::ClusterData,
    config::Config,
    linux_platform::LinuxPlatform,
    node::Node,
    node_data::{NodeImage, NodeStatus},
    nodes::{self, NodeConfig, Nodes},
    pal::{NetInterface, Pal},
    services::{api, api::pb},
    {get_bv_status, set_bv_status, utils, ServiceStatus}, {node_metrics, BV_VAR_PATH},
};
use chrono::Utc;
use eyre::{anyhow, Context};
use petname::Petnames;
use serde::{Deserialize, Serialize};
use serde_json::json;
use std::str::FromStr;
use std::{collections::HashMap, fmt::Debug, sync::Arc};
use tokio::sync::RwLock;
use tonic::{Request, Response, Status};
use tracing::{info, instrument};
use uuid::Uuid;

// Data that we display in cli
#[derive(Deserialize, Serialize, Debug, Clone)]
pub struct NodeDisplayInfo {
    pub id: Uuid,
    pub name: String,
    pub image: NodeImage,
    pub ip: String,
    pub gateway: String,
    pub status: NodeStatus,
    pub uptime: Option<i64>,
    pub standalone: bool,
}

#[derive(Deserialize, Serialize, Debug, Clone)]
pub struct NodeCreateRequest {
    pub image: NodeImage,
    pub network: String,
    pub standalone: bool,
    pub ip: Option<String>,
    pub gateway: Option<String>,
    pub props: Option<String>,
}

#[derive(Deserialize, Serialize, Debug, Clone)]
pub struct CreateStandaloneNodeRequest {}

#[tonic_rpc::tonic_rpc(bincode)]
trait Service {
    fn info() -> String;
    fn health() -> ServiceStatus;
    fn start_update() -> ServiceStatus;
    fn get_node_status(id: Uuid) -> NodeStatus;
    fn get_node(id: Uuid) -> NodeDisplayInfo;
    fn get_nodes() -> Vec<NodeDisplayInfo>;
    fn create_node(request: NodeCreateRequest) -> NodeDisplayInfo;
    fn upgrade_node(id: Uuid, image: NodeImage);
    fn start_node(id: Uuid);
    fn stop_node(id: Uuid, force: bool);
    fn delete_node(id: Uuid);
    fn get_node_jobs(id: Uuid) -> Vec<(String, babel_api::engine::JobInfo)>;
    fn get_node_job_info(id: Uuid, job_name: String) -> babel_api::engine::JobInfo;
    fn start_node_job(id: Uuid, job_name: String);
    fn stop_node_job(id: Uuid, job_name: String);
    fn cleanup_node_job(id: Uuid, job_name: String);
    fn get_node_logs(id: Uuid) -> Vec<String>;
    fn get_babel_logs(id: Uuid, max_lines: u32) -> Vec<String>;
    fn get_node_keys(id: Uuid) -> Vec<String>;
    fn get_node_id_for_name(name: String) -> String;
    fn list_capabilities(id: Uuid) -> Vec<String>;
    fn run(id: Uuid, method: String, param: String) -> String;
    fn get_node_metrics(id: Uuid) -> node_metrics::Metric;
    fn get_cluster_status() -> String; // TODO: update with proper struct
}

pub struct State<P: Pal + Debug> {
    pub config: SharedConfig,
    pub nodes: Arc<Nodes<P>>,
    pub cluster: Arc<Option<ClusterData>>,
    pub dev_mode: bool,
}

async fn status_check() -> Result<(), Status> {
    match get_bv_status().await {
        ServiceStatus::Undefined => Err(Status::unavailable("service not ready, try again later")),
        ServiceStatus::Updating => Err(Status::unavailable("pending update, try again later")),
        ServiceStatus::Broken => Err(Status::internal("service is broken, call support")),
        ServiceStatus::Ok => Ok(()),
    }
}

#[tonic::async_trait]
impl<P> service_server::Service for State<P>
where
    P: Pal + Debug + Send + Sync + 'static,
    P::NetInterface: Send + Sync + 'static,
    P::NodeConnection: Send + Sync + 'static,
    P::ApiServiceConnector: Send + Sync + 'static,
    P::VirtualMachine: Send + Sync + 'static,
{
    #[instrument(skip(self), ret(Debug))]
    async fn info(&self, _request: Request<()>) -> Result<Response<String>, Status> {
        let pal = LinuxPlatform::new().map_err(|e| Status::internal(format!("{e:#}")))?;
        let mut config = Config::load(pal.bv_root())
            .await
            .map_err(|e| Status::internal(format!("{e:#}")))?;
        config.token = "***".to_string();
        config.refresh_token = "***".to_string();
        Ok(Response::new(format!(
            "{} {} - {:?}\n BV_PATH: {}\n BABEL_PATH: {}\n JOB_RUNNER_PATH: {}\n CONFIG: {:#?}",
            env!("CARGO_PKG_NAME"),
            env!("CARGO_PKG_VERSION"),
            get_bv_status().await,
            pal.bv_root().join(BV_VAR_PATH).to_string_lossy(),
            pal.babel_path().to_string_lossy(),
            pal.job_runner_path().to_string_lossy(),
            config,
        )))
    }

    #[instrument(skip(self), ret(Debug))]
    async fn health(&self, _request: Request<()>) -> Result<Response<ServiceStatus>, Status> {
        Ok(Response::new(get_bv_status().await))
    }

    #[instrument(skip(self), ret(Debug))]
    async fn start_update(&self, _request: Request<()>) -> Result<Response<ServiceStatus>, Status> {
        set_bv_status(ServiceStatus::Updating).await;
        Ok(Response::new(ServiceStatus::Updating))
    }

    #[instrument(skip(self), ret(Debug))]
    async fn get_node_status(
        &self,
        request: Request<Uuid>,
    ) -> Result<Response<NodeStatus>, Status> {
        status_check().await?;
        let id = request.into_inner();
        let status = self
            .nodes
            .status(id)
            .await
            .map_err(|e| Status::unknown(format!("{e:#}")))?;
        Ok(Response::new(status))
    }

    #[instrument(skip(self), ret(Debug))]
    async fn get_node(&self, request: Request<Uuid>) -> Result<Response<NodeDisplayInfo>, Status> {
        status_check().await?;
        let id = request.into_inner();
        let nodes_lock = self.nodes.nodes_list().await;
        if let Some(node_lock) = nodes_lock.get(&id) {
            Ok(Response::new(
                self.get_node_display_info(id, node_lock)
                    .await
                    .map_err(|e| Status::unknown(format!("{e:#}")))?,
            ))
        } else {
            Err(Status::not_found(format!("Node {id} not found")))
        }
    }

    #[instrument(skip(self), ret(Debug))]
    async fn get_nodes(
        &self,
        _request: Request<()>,
    ) -> Result<Response<Vec<NodeDisplayInfo>>, Status> {
        status_check().await?;
        let nodes_lock = self.nodes.nodes_list().await;
        let mut nodes = vec![];
        for (id, node_lock) in nodes_lock.iter() {
            nodes.push(
                self.get_node_display_info(*id, node_lock)
                    .await
                    .map_err(|e| Status::unknown(format!("{e:#}")))?,
            );
        }
        Ok(Response::new(nodes))
    }

    #[instrument(skip(self), ret(Debug))]
    async fn create_node(
        &self,
        request: Request<NodeCreateRequest>,
    ) -> Result<Response<NodeDisplayInfo>, Status> {
        status_check().await?;
        let req = request.into_inner();
        let standalone = req.standalone || self.dev_mode;
        if !standalone && (req.ip.is_some() || req.gateway.is_some()) {
            return Err(Status::invalid_argument(
                "custom ip and gateway is allowed only in standalone mode",
            ));
        }
        Ok(Response::new(if standalone {
            self.create_standalone_node(req)
                .await
                .map_err(|err| Status::unknown(format!("{err:#}")))?
        } else {
            self.create_node_with_api(req)
                .await
                .map_err(|err| Status::unknown(format!("{err:#}")))?
        }))
    }

    #[instrument(skip(self), ret(Debug))]
    async fn upgrade_node(
        &self,
        request: Request<(Uuid, NodeImage)>,
    ) -> Result<Response<()>, Status> {
        status_check().await?;
        let (id, image) = request.into_inner();

        if self.is_standalone_node(id).await? {
            self.nodes
                .upgrade(id, image)
                .await
                .map_err(|e| Status::unknown(format!("{e:#}")))?;
            Ok(Response::new(()))
        } else {
            Err(Status::unimplemented(
                "non-standalone nodes upgrade is managed by API, manual trigger for upgrade is not possible",
            ))
        }
    }

    #[instrument(skip(self), ret(Debug))]
    async fn start_node(&self, request: Request<Uuid>) -> Result<Response<()>, Status> {
        status_check().await?;
        let id = request.into_inner();
<<<<<<< HEAD
        if self.is_standalone_node(id).await? {
            self.nodes
                .delete(id)
                .await
                .map_err(|e| Status::unknown(format!("{e:#}")))?;
        } else {
            self.connect_to_node_service()
                .await?
                .delete(pb::NodeServiceDeleteRequest { id: id.to_string() })
                .await
                .map_err(|e| Status::unknown(format!("{e:#}")))?;
        }
=======
        self.nodes
            .start(id, true)
            .await
            .map_err(|e| Status::unknown(format!("{e:#}")))?;
>>>>>>> 5aab63e1
        Ok(Response::new(()))
    }

    #[instrument(skip(self), ret(Debug))]
    async fn stop_node(&self, request: Request<(Uuid, bool)>) -> Result<Response<()>, Status> {
        status_check().await?;
<<<<<<< HEAD
        let id = request.into_inner();
        if self.is_standalone_node(id).await? {
            self.nodes
                .start(id, true)
                .await
                .map_err(|e| Status::unknown(format!("{e:#}")))?;
        } else {
            self.connect_to_node_service()
                .await?
                .start(pb::NodeServiceStartRequest { id: id.to_string() })
                .await
                .map_err(|e| Status::unknown(format!("{e:#}")))?;
        }
=======
        let (id, force) = request.into_inner();
        self.nodes
            .stop(id, force)
            .await
            .map_err(|e| Status::unknown(format!("{e:#}")))?;
>>>>>>> 5aab63e1
        Ok(Response::new(()))
    }

    #[instrument(skip(self), ret(Debug))]
    async fn delete_node(&self, request: Request<Uuid>) -> Result<Response<()>, Status> {
        status_check().await?;
<<<<<<< HEAD
        let (id, force) = request.into_inner();
        if self.is_standalone_node(id).await? {
            self.nodes
                .stop(id, force)
                .await
                .map_err(|e| Status::unknown(format!("{e:#}")))?;
        } else {
            self.connect_to_node_service()
                .await?
                .stop(pb::NodeServiceStopRequest { id: id.to_string() })
                .await
                .map_err(|e| Status::unknown(format!("{e:#}")))?;
        }
=======
        let id = request.into_inner();
        self.nodes
            .delete(id)
            .await
            .map_err(|e| Status::unknown(format!("{e:#}")))?;
>>>>>>> 5aab63e1
        Ok(Response::new(()))
    }

    #[instrument(skip(self))]
    async fn get_node_jobs(
        &self,
        request: Request<Uuid>,
    ) -> Result<Response<Vec<(String, babel_api::engine::JobInfo)>>, Status> {
        status_check().await?;
        let id = request.into_inner();
        let jobs = self
            .nodes
            .jobs(id)
            .await
            .map_err(|e| Status::unknown(format!("{e:#}")))?;
        Ok(Response::new(jobs))
    }

    #[instrument(skip(self))]
    async fn get_node_job_info(
        &self,
        request: Request<(Uuid, String)>,
    ) -> Result<Response<babel_api::engine::JobInfo>, Status> {
        status_check().await?;
        let (id, job_name) = request.into_inner();
        let info = self
            .nodes
            .job_info(id, &job_name)
            .await
            .map_err(|e| Status::unknown(format!("{e:#}")))?;
        Ok(Response::new(info))
    }

    #[instrument(skip(self))]
    async fn start_node_job(
        &self,
        request: Request<(Uuid, String)>,
    ) -> Result<Response<()>, Status> {
        status_check().await?;
        let (id, job_name) = request.into_inner();
        self.nodes
            .start_job(id, &job_name)
            .await
            .map_err(|e| Status::unknown(format!("{e:#}")))?;
        Ok(Response::new(()))
    }

    #[instrument(skip(self))]
    async fn stop_node_job(
        &self,
        request: Request<(Uuid, String)>,
    ) -> Result<Response<()>, Status> {
        status_check().await?;
        let (id, job_name) = request.into_inner();
        self.nodes
            .stop_job(id, &job_name)
            .await
            .map_err(|e| Status::unknown(format!("{e:#}")))?;
        Ok(Response::new(()))
    }

    #[instrument(skip(self))]
    async fn cleanup_node_job(
        &self,
        request: Request<(Uuid, String)>,
    ) -> Result<Response<()>, Status> {
        status_check().await?;
        let (id, job_name) = request.into_inner();
        self.nodes
            .cleanup_job(id, &job_name)
            .await
            .map_err(|e| Status::unknown(format!("{e:#}")))?;
        Ok(Response::new(()))
    }

    #[instrument(skip(self))]
    async fn get_node_logs(&self, request: Request<Uuid>) -> Result<Response<Vec<String>>, Status> {
        status_check().await?;
        let id = request.into_inner();
        let logs = self
            .nodes
            .logs(id)
            .await
            .map_err(|e| Status::unknown(format!("{e:#}")))?;
        Ok(Response::new(logs))
    }

    #[instrument(skip(self))]
    async fn get_babel_logs(
        &self,
        request: Request<(Uuid, u32)>,
    ) -> Result<Response<Vec<String>>, Status> {
        status_check().await?;
        let (id, max_lines) = request.into_inner();
        let logs = self
            .nodes
            .babel_logs(id, max_lines)
            .await
            .map_err(|e| Status::unknown(format!("{e:#}")))?;

        Ok(Response::new(logs))
    }

    #[instrument(skip(self), ret(Debug))]
    async fn get_node_keys(&self, request: Request<Uuid>) -> Result<Response<Vec<String>>, Status> {
        status_check().await?;
        let id = request.into_inner();
        let keys = self
            .nodes
            .keys(id)
            .await
            .map_err(|e| Status::unknown(format!("{e:#}")))?;
        let names = keys.into_iter().map(|k| k.name).collect();
        Ok(Response::new(names))
    }

    #[instrument(skip(self), ret(Debug))]
    async fn get_node_id_for_name(
        &self,
        request: Request<String>,
    ) -> Result<Response<String>, Status> {
        status_check().await?;
        let name = request.into_inner();
        let id = self
            .nodes
            .node_id_for_name(&name)
            .await
            .map_err(|e| Status::unknown(format!("{e:#}")))?;
        Ok(Response::new(id.to_string()))
    }

    #[instrument(skip(self), ret(Debug))]
    async fn list_capabilities(
        &self,
        request: Request<Uuid>,
    ) -> Result<Response<Vec<String>>, Status> {
        status_check().await?;
        let id = request.into_inner();
        let capabilities = self
            .nodes
            .capabilities(id)
            .await
            .map_err(|e| Status::unknown(format!("{e:#}")))?;
        Ok(Response::new(capabilities))
    }

    /// Calls an arbitrary method on a the blockchain node running inside the VM.
    #[instrument(skip(self), ret(Debug))]
    async fn run(
        &self,
        request: Request<(Uuid, String, String)>,
    ) -> Result<Response<String>, Status> {
        status_check().await?;
        let (id, method, param) = request.into_inner();
        let value = self
            .nodes
            .call_method(id, &method, &param, true)
            .await
            .map_err(|e| match e {
                nodes::BabelError::MethodNotFound => {
                    Status::not_found("blockchain method not found")
                }
                nodes::BabelError::Internal { err } => Status::internal(format!("{err:#}")),
                nodes::BabelError::Plugin { err } => Status::unknown(format!("{err:#}")),
            })?;
        Ok(Response::new(value))
    }

    #[instrument(skip(self), ret(Debug))]
    async fn get_node_metrics(
        &self,
        request: Request<Uuid>,
    ) -> Result<Response<node_metrics::Metric>, Status> {
        status_check().await?;
        let id = request.into_inner();
        let metrics = self
            .nodes
            .metrics(id)
            .await
            .map_err(|e| Status::unknown(format!("{e:#}")))?;
        Ok(Response::new(metrics))
    }

    #[instrument(skip(self), ret(Debug))]
    async fn get_cluster_status(&self, _request: Request<()>) -> Result<Response<String>, Status> {
        status_check().await?;
        let status = if let Some(ref cluster) = *self.cluster {
            let chitchat = cluster.chitchat.lock().await;
            json!({"cluster_id": chitchat.cluster_id().to_string(),
                "cluster_state": chitchat.state_snapshot(),
                "live_hosts": chitchat.live_nodes().cloned().collect::<Vec<_>>(),
                "dead_hosts": chitchat.dead_nodes().cloned().collect::<Vec<_>>(),
            })
            .to_string()
        } else {
            "None".to_string()
        };
        Ok(Response::new(status))
    }
}

impl<P> State<P>
where
    P: 'static + Debug + Pal + Send + Sync,
    P::NetInterface: 'static + Send + Sync,
    P::NodeConnection: 'static + Send + Sync,
    P::VirtualMachine: 'static + Send + Sync,
{
    async fn is_standalone_node(&self, id: Uuid) -> eyre::Result<bool, Status> {
        Ok(self.dev_mode
            || self
                .nodes
                .nodes
                .read()
                .await
                .get(&id)
                .ok_or_else(|| Status::not_found(format!("node '{id}' not found")))?
                .read()
                .await
                .data
                .standalone)
    }

    async fn connect_to_node_service(&self) -> Result<api::NodesServiceClient, Status> {
        api::connect_to_api_service(
            &self.nodes.api_config,
            pb::node_service_client::NodeServiceClient::with_interceptor,
        )
        .await
        .map_err(|e| Status::unknown(format!("Error connecting to api: {e:#}")))
    }

    async fn get_node_display_info(
        &self,
        id: Uuid,
        node_lock: &RwLock<Node<P>>,
    ) -> eyre::Result<NodeDisplayInfo> {
        Ok(if let Ok(node) = node_lock.try_read() {
            let status = node.status();
            NodeDisplayInfo {
                id: node.data.id,
                name: node.data.name.clone(),
                image: node.data.image.clone(),
                status,
                ip: node.data.network_interface.ip().to_string(),
                gateway: node.data.network_interface.gateway().to_string(),
                uptime: node
                    .data
                    .started_at
                    .map(|dt| Utc::now().signed_duration_since(dt).num_seconds()),
                standalone: node.data.standalone,
            }
        } else {
            let cache = self
                .nodes
                .node_data_cache(id)
                .await
                .map_err(|e| Status::unknown(format!("{e:#}")))?;
            NodeDisplayInfo {
                id,
                name: cache.name,
                image: cache.image,
                status: NodeStatus::Busy,
                ip: cache.ip,
                gateway: cache.gateway,
                uptime: cache
                    .started_at
                    .map(|dt| Utc::now().signed_duration_since(dt).num_seconds()),
                standalone: cache.standalone,
            }
        })
    }

    async fn create_standalone_node(
        &self,
        req: NodeCreateRequest,
    ) -> eyre::Result<NodeDisplayInfo> {
        let id = Uuid::new_v4();
<<<<<<< HEAD
        let name = Petnames::default().generate_one(3, "_");
        let props = parse_props(&req)?;
=======
        let mut used_ips = vec![];
        for (_, node) in self.nodes.nodes_list().await.iter() {
            used_ips.push(node.read().await.data.network_interface.ip().to_string());
        }
        let props: HashMap<String, String> = req
            .props
            .as_deref()
            .map(serde_json::from_str)
            .transpose()?
            .unwrap_or_default();
>>>>>>> 5aab63e1
        let properties = props
            .into_iter()
            .chain([("network".to_string(), req.network.clone())])
            .collect();
<<<<<<< HEAD

        let (ip, gateway) = self.discover_ip_and_gateway(&req, id).await?;
=======
        let net = utils::discover_net_params(&self.config.read().await.iface)
            .await
            .unwrap_or_default();
        let ip = match req.ip {
            None => {
                let ip = utils::next_available_ip(&net, &used_ips).map_err(|err| {
                    anyhow!("failed to auto assign ip - provide it manually : {err}")
                })?;
                info!("Auto-assigned ip `{ip}` for node '{id}'");
                ip
            }
            Some(ip) => ip,
        };
        let name = Petnames::default().generate_one(3, "_");
        let gateway = match req.gateway {
            None => {
                let gateway = net
                    .gateway
                    .ok_or(anyhow!("can't auto discover gateway - provide it manually",))?;
                info!("Auto-discovered gateway `{gateway} for node '{id}'");
                gateway
            }
            Some(gateway) => gateway,
        };
>>>>>>> 5aab63e1
        self.nodes
            .create(
                id,
                NodeConfig {
                    name: name.clone(),
                    image: req.image.clone(),
                    ip: ip.clone(),
                    gateway: gateway.clone(),
                    properties,
                    network: req.network,
                    rules: vec![],
                    standalone: true,
                },
            )
            .await?;
        Ok(NodeDisplayInfo {
            id,
            name,
            image: req.image,
            ip,
            gateway,
            standalone: true,
            status: NodeStatus::Stopped,
            uptime: None,
        })
    }

    async fn create_node_with_api(&self, req: NodeCreateRequest) -> eyre::Result<NodeDisplayInfo> {
        // map properties into api format
        let properties = parse_props(&req)?
            .into_iter()
            .map(|(key, value)| pb::NodeProperty {
                name: key.clone(),
                display_name: format!("BV CLI {key}"),
                ui_type: pb::UiType::Text.into(),
                disabled: false,
                required: false,
                value,
            })
            .collect();
        let (host_id, org_id) = self.get_host_and_org_id().await?;
        let blockchain_id = self.get_blockchain_id(&req.image.protocol).await?;

        let mut node_client = self.connect_to_node_service().await?;
        let node = node_client
            .create(pb::NodeServiceCreateRequest {
                org_id,
                blockchain_id,
                version: req.image.node_version.clone(),
                node_type: pb::NodeType::from_str(&req.image.node_type)?.into(),
                properties,
                network: req.network,
                placement: Some(pb::NodePlacement {
                    placement: Some(pb::node_placement::Placement::HostId(host_id)),
                }),
                allow_ips: vec![],
                deny_ips: vec![],
            })
            .await
            .with_context(|| "create node via API failed")?
            .into_inner()
            .node
            .ok_or_else(|| anyhow!("empty node create response from API"))?;

        Ok(NodeDisplayInfo {
            id: Uuid::parse_str(&node.id).with_context(|| {
                format!("node_create received invalid node id from API: {}", node.id)
            })?,
            name: node.name,
            image: req.image,
            ip: node.ip,
            gateway: node.ip_gateway,
            status: NodeStatus::Stopped,
            uptime: None,
            standalone: false,
        })
    }

    /// Try to auto-discover ip and gateway for the node.
    async fn discover_ip_and_gateway(
        &self,
        req: &NodeCreateRequest,
        id: Uuid,
    ) -> eyre::Result<(String, String)> {
        let net = utils::discover_net_params(&self.nodes.api_config.read().await.iface)
            .await
            .unwrap_or_default();
        let ip = match &req.ip {
            None => {
                let mut used_ips = vec![];
                for (_, node) in self.nodes.nodes.read().await.iter() {
                    used_ips.push(node.read().await.data.network_interface.ip().to_string());
                }
                let ip = utils::next_available_ip(&net, &used_ips).map_err(|err| {
                    anyhow!("failed to auto assign ip - provide it manually : {err}")
                })?;
                info!("Auto-assigned ip `{ip}` for node '{id}'");
                ip
            }
            Some(ip) => ip.clone(),
        };
        let gateway = match &req.gateway {
            None => {
                let gateway = net
                    .gateway
                    .ok_or(anyhow!("can't auto discover gateway - provide it manually",))?;
                info!("Auto-discovered gateway `{gateway} for node '{id}'");
                gateway
            }
            Some(gateway) => gateway.clone(),
        };
        Ok((ip, gateway))
    }

    /// Get org_id associated with this host.
    async fn get_host_and_org_id(&self) -> eyre::Result<(String, String)> {
        let host_id = self.nodes.api_config.read().await.id;
        let mut host_client = api::connect_to_api_service(
            &self.nodes.api_config,
            pb::host_service_client::HostServiceClient::with_interceptor,
        )
        .await
        .with_context(|| "error connecting to api")?;
        Ok((
            host_id.clone(),
            host_client
                .get(pb::HostServiceGetRequest {
                    id: host_id.clone(),
                })
                .await
                .with_context(|| "can't fetch host organization id")?
                .into_inner()
                .host
                .ok_or(anyhow!("host {host_id} not found in API"))?
                .org_id,
        ))
    }

    /// Find blockchain id by protocol name.
    async fn get_blockchain_id(&self, protocol: &str) -> eyre::Result<String> {
        let protocol = protocol.to_lowercase();
        let mut blockchain_client = api::connect_to_api_service(
            &self.nodes.api_config,
            pb::blockchain_service_client::BlockchainServiceClient::with_interceptor,
        )
        .await
        .with_context(|| "error connecting to api")?;
        let blockchains = blockchain_client
            .list(pb::BlockchainServiceListRequest { org_id: None })
            .await
            .with_context(|| "can't fetch blockchains list")?
            .into_inner();
        Ok(blockchains
            .blockchains
            .into_iter()
            .find(|blockchain| blockchain.name.to_lowercase() == protocol)
            .ok_or(anyhow!("blockchain id not found for {protocol}"))?
            .id)
    }
}

fn parse_props(req: &NodeCreateRequest) -> eyre::Result<HashMap<String, String>> {
    Ok(req
        .props
        .as_deref()
        .map(serde_json::from_str::<HashMap<String, String>>)
        .transpose()?
        .unwrap_or_default())
}<|MERGE_RESOLUTION|>--- conflicted
+++ resolved
@@ -7,6 +7,7 @@
     node_data::{NodeImage, NodeStatus},
     nodes::{self, NodeConfig, Nodes},
     pal::{NetInterface, Pal},
+    services,
     services::{api, api::pb},
     {get_bv_status, set_bv_status, utils, ServiceStatus}, {node_metrics, BV_VAR_PATH},
 };
@@ -230,7 +231,44 @@
     async fn start_node(&self, request: Request<Uuid>) -> Result<Response<()>, Status> {
         status_check().await?;
         let id = request.into_inner();
-<<<<<<< HEAD
+        if self.is_standalone_node(id).await? {
+            self.nodes
+                .start(id, true)
+                .await
+                .map_err(|e| Status::unknown(format!("{e:#}")))?;
+        } else {
+            self.connect_to_node_service()
+                .await?
+                .start(pb::NodeServiceStartRequest { id: id.to_string() })
+                .await
+                .map_err(|e| Status::unknown(format!("{e:#}")))?;
+        }
+        Ok(Response::new(()))
+    }
+
+    #[instrument(skip(self), ret(Debug))]
+    async fn stop_node(&self, request: Request<(Uuid, bool)>) -> Result<Response<()>, Status> {
+        status_check().await?;
+        let (id, force) = request.into_inner();
+        if self.is_standalone_node(id).await? {
+            self.nodes
+                .stop(id, force)
+                .await
+                .map_err(|e| Status::unknown(format!("{e:#}")))?;
+        } else {
+            self.connect_to_node_service()
+                .await?
+                .stop(pb::NodeServiceStopRequest { id: id.to_string() })
+                .await
+                .map_err(|e| Status::unknown(format!("{e:#}")))?;
+        }
+        Ok(Response::new(()))
+    }
+
+    #[instrument(skip(self), ret(Debug))]
+    async fn delete_node(&self, request: Request<Uuid>) -> Result<Response<()>, Status> {
+        status_check().await?;
+        let id = request.into_inner();
         if self.is_standalone_node(id).await? {
             self.nodes
                 .delete(id)
@@ -243,66 +281,6 @@
                 .await
                 .map_err(|e| Status::unknown(format!("{e:#}")))?;
         }
-=======
-        self.nodes
-            .start(id, true)
-            .await
-            .map_err(|e| Status::unknown(format!("{e:#}")))?;
->>>>>>> 5aab63e1
-        Ok(Response::new(()))
-    }
-
-    #[instrument(skip(self), ret(Debug))]
-    async fn stop_node(&self, request: Request<(Uuid, bool)>) -> Result<Response<()>, Status> {
-        status_check().await?;
-<<<<<<< HEAD
-        let id = request.into_inner();
-        if self.is_standalone_node(id).await? {
-            self.nodes
-                .start(id, true)
-                .await
-                .map_err(|e| Status::unknown(format!("{e:#}")))?;
-        } else {
-            self.connect_to_node_service()
-                .await?
-                .start(pb::NodeServiceStartRequest { id: id.to_string() })
-                .await
-                .map_err(|e| Status::unknown(format!("{e:#}")))?;
-        }
-=======
-        let (id, force) = request.into_inner();
-        self.nodes
-            .stop(id, force)
-            .await
-            .map_err(|e| Status::unknown(format!("{e:#}")))?;
->>>>>>> 5aab63e1
-        Ok(Response::new(()))
-    }
-
-    #[instrument(skip(self), ret(Debug))]
-    async fn delete_node(&self, request: Request<Uuid>) -> Result<Response<()>, Status> {
-        status_check().await?;
-<<<<<<< HEAD
-        let (id, force) = request.into_inner();
-        if self.is_standalone_node(id).await? {
-            self.nodes
-                .stop(id, force)
-                .await
-                .map_err(|e| Status::unknown(format!("{e:#}")))?;
-        } else {
-            self.connect_to_node_service()
-                .await?
-                .stop(pb::NodeServiceStopRequest { id: id.to_string() })
-                .await
-                .map_err(|e| Status::unknown(format!("{e:#}")))?;
-        }
-=======
-        let id = request.into_inner();
-        self.nodes
-            .delete(id)
-            .await
-            .map_err(|e| Status::unknown(format!("{e:#}")))?;
->>>>>>> 5aab63e1
         Ok(Response::new(()))
     }
 
@@ -515,8 +493,7 @@
         Ok(self.dev_mode
             || self
                 .nodes
-                .nodes
-                .read()
+                .nodes_list()
                 .await
                 .get(&id)
                 .ok_or_else(|| Status::not_found(format!("node '{id}' not found")))?
@@ -527,8 +504,8 @@
     }
 
     async fn connect_to_node_service(&self) -> Result<api::NodesServiceClient, Status> {
-        api::connect_to_api_service(
-            &self.nodes.api_config,
+        services::connect_to_api_service(
+            &self.config,
             pb::node_service_client::NodeServiceClient::with_interceptor,
         )
         .await
@@ -581,54 +558,14 @@
         req: NodeCreateRequest,
     ) -> eyre::Result<NodeDisplayInfo> {
         let id = Uuid::new_v4();
-<<<<<<< HEAD
         let name = Petnames::default().generate_one(3, "_");
         let props = parse_props(&req)?;
-=======
-        let mut used_ips = vec![];
-        for (_, node) in self.nodes.nodes_list().await.iter() {
-            used_ips.push(node.read().await.data.network_interface.ip().to_string());
-        }
-        let props: HashMap<String, String> = req
-            .props
-            .as_deref()
-            .map(serde_json::from_str)
-            .transpose()?
-            .unwrap_or_default();
->>>>>>> 5aab63e1
         let properties = props
             .into_iter()
             .chain([("network".to_string(), req.network.clone())])
             .collect();
-<<<<<<< HEAD
 
         let (ip, gateway) = self.discover_ip_and_gateway(&req, id).await?;
-=======
-        let net = utils::discover_net_params(&self.config.read().await.iface)
-            .await
-            .unwrap_or_default();
-        let ip = match req.ip {
-            None => {
-                let ip = utils::next_available_ip(&net, &used_ips).map_err(|err| {
-                    anyhow!("failed to auto assign ip - provide it manually : {err}")
-                })?;
-                info!("Auto-assigned ip `{ip}` for node '{id}'");
-                ip
-            }
-            Some(ip) => ip,
-        };
-        let name = Petnames::default().generate_one(3, "_");
-        let gateway = match req.gateway {
-            None => {
-                let gateway = net
-                    .gateway
-                    .ok_or(anyhow!("can't auto discover gateway - provide it manually",))?;
-                info!("Auto-discovered gateway `{gateway} for node '{id}'");
-                gateway
-            }
-            Some(gateway) => gateway,
-        };
->>>>>>> 5aab63e1
         self.nodes
             .create(
                 id,
@@ -713,13 +650,13 @@
         req: &NodeCreateRequest,
         id: Uuid,
     ) -> eyre::Result<(String, String)> {
-        let net = utils::discover_net_params(&self.nodes.api_config.read().await.iface)
+        let net = utils::discover_net_params(&self.config.read().await.iface)
             .await
             .unwrap_or_default();
         let ip = match &req.ip {
             None => {
                 let mut used_ips = vec![];
-                for (_, node) in self.nodes.nodes.read().await.iter() {
+                for (_, node) in self.nodes.nodes_list().await.iter() {
                     used_ips.push(node.read().await.data.network_interface.ip().to_string());
                 }
                 let ip = utils::next_available_ip(&net, &used_ips).map_err(|err| {
@@ -745,9 +682,9 @@
 
     /// Get org_id associated with this host.
     async fn get_host_and_org_id(&self) -> eyre::Result<(String, String)> {
-        let host_id = self.nodes.api_config.read().await.id;
-        let mut host_client = api::connect_to_api_service(
-            &self.nodes.api_config,
+        let host_id = self.config.read().await.id;
+        let mut host_client = services::connect_to_api_service(
+            &self.config,
             pb::host_service_client::HostServiceClient::with_interceptor,
         )
         .await
@@ -770,8 +707,8 @@
     /// Find blockchain id by protocol name.
     async fn get_blockchain_id(&self, protocol: &str) -> eyre::Result<String> {
         let protocol = protocol.to_lowercase();
-        let mut blockchain_client = api::connect_to_api_service(
-            &self.nodes.api_config,
+        let mut blockchain_client = services::connect_to_api_service(
+            &self.config,
             pb::blockchain_service_client::BlockchainServiceClient::with_interceptor,
         )
         .await
