--- conflicted
+++ resolved
@@ -1,22 +1,13 @@
-<<<<<<< HEAD
-use crate::config;
-use eyre::Context;
-use serde_json::json;
-=======
 use std::time;
 
 use crate::{client, config};
 use eyre::Context;
->>>>>>> 323015ec
 use tokio::io::{AsyncReadExt, AsyncWriteExt};
 
 const VSOCK_HOST_CID: u32 = 2;
 const VSOCK_PORT: u32 = 42;
 
-<<<<<<< HEAD
-=======
 /// This message will be sent to blockvisor on startup once we get rid of dbus.
->>>>>>> 323015ec
 #[derive(serde::Serialize)]
 struct Start {
     start_msg: String,
@@ -43,14 +34,9 @@
     }
 }
 
-<<<<<<< HEAD
 /// This function tries to read messages from the vsocket and keeps responding to those messages.
 pub async fn serve(cfg: config::Babel) -> eyre::Result<()> {
-    let client = reqwest::Client::new();
-=======
-pub async fn serve(cfg: config::Babel) -> eyre::Result<()> {
     let client = client::Client::new(cfg, time::Duration::from_secs(10))?;
->>>>>>> 323015ec
 
     tracing::debug!("creating VSock connection..");
     let mut stream = tokio_vsock::VsockStream::connect(VSOCK_HOST_CID, VSOCK_PORT).await?;
@@ -58,15 +44,9 @@
     write_json(&mut stream, Start::new()).await.unwrap(); // just testing
     let mut buf = String::new();
     loop {
-<<<<<<< HEAD
-        if let Err(e) = handle_message(&mut buf, &mut stream, &client, &cfg).await {
-            tracing::debug!("Failed to handle message: {e}");
-            let resp = BabelResponse::Error(e.to_string());
-=======
         if let Err(e) = handle_message(&mut buf, &mut stream, &client).await {
             tracing::debug!("Failed to handle message: {e}");
             let resp = client::BabelResponse::Error(e.to_string());
->>>>>>> 323015ec
             let _ = write_json(&mut stream, resp).await;
         }
     }
@@ -77,12 +57,7 @@
 async fn handle_message(
     buf: &mut String,
     stream: &mut tokio_vsock::VsockStream,
-<<<<<<< HEAD
-    client: &reqwest::Client,
-    cfg: &config::Babel,
-=======
     client: &client::Client,
->>>>>>> 323015ec
 ) -> eyre::Result<()> {
     let read = stream.read_to_string(buf).await?;
     if read == 0 {
@@ -90,15 +65,9 @@
         return Ok(());
     }
     tracing::debug!("Received message: {buf:?}");
-<<<<<<< HEAD
-    let request: BabelRequest =
-        serde_json::from_str(buf).wrap_err("Could not parse request as json")?;
-    let response = request.handle(client, cfg).await?;
-=======
     let request: client::BabelRequest =
         serde_json::from_str(buf).wrap_err("Could not parse request as json")?;
     let response = client.handle(request).await;
->>>>>>> 323015ec
     tracing::debug!("Sending response: {response:?}");
     Ok(())
 }
@@ -110,190 +79,4 @@
     let msg = serde_json::to_vec(&message)?;
     writer.write_all(&msg).await?;
     Ok(())
-}
-
-/// Each request that comes over the VSock to babel must be a piece of JSON that can be
-/// deserialized into this struct.
-#[derive(Debug, serde::Deserialize)]
-enum BabelRequest {
-    /// List the endpoints that are available for the current blockchain. These are extracted from
-    /// the config, and just sent back as strings for now.
-    ListCapabilities,
-    /// Send a request to the current blockchain. We can identify the way to do this from the
-    /// config and forward the provided parameters.
-    BlockchainCommand(BlockchainCommand),
-}
-
-impl BabelRequest {
-    async fn handle(
-        self,
-        client: &reqwest::Client,
-        cfg: &config::Babel,
-    ) -> eyre::Result<BabelResponse> {
-        use BabelResponse::*;
-        let resp = match self {
-            Self::ListCapabilities => ListCapabilities(Self::handle_list_caps(cfg)),
-            Self::BlockchainCommand(cmd) => BlockchainResponse(cmd.handle(client, cfg).await?),
-        };
-        Ok(resp)
-    }
-
-    /// List the capabilities that the current blockchain node supports.
-    fn handle_list_caps(cfg: &config::Babel) -> Vec<String> {
-        cfg.methods
-            .keys()
-            .map(|method| method.to_string())
-            .collect()
-    }
-}
-
-#[derive(Debug, serde::Deserialize)]
-struct BlockchainCommand {
-    name: String,
-}
-
-impl BlockchainCommand {
-    async fn handle(
-        self,
-        client: &reqwest::Client,
-        cfg: &config::Babel,
-    ) -> eyre::Result<BlockchainResponse> {
-        use config::Method::*;
-
-        let method = cfg
-            .methods
-            .get(&self.name)
-            .ok_or_else(|| eyre::eyre!("No method named {}", self.name))?;
-        match method {
-            Jrpc { method, .. } => Self::handle_jrpc(method, client, cfg).await,
-            Rest {
-                method, response, ..
-            } => Self::handle_rest(method, response, client, cfg).await,
-            Sh { body, response, .. } => Self::handle_sh(body, response).await,
-        }
-    }
-
-    async fn handle_jrpc(
-        method: &str,
-        client: &reqwest::Client,
-        cfg: &config::Babel,
-    ) -> eyre::Result<BlockchainResponse> {
-        let url = cfg.config.api_host.as_deref().ok_or_else(|| {
-            eyre::eyre!(
-                "`{method}` specified as a JSON-RPC method in the config but no host specified"
-            )
-        })?;
-        let value = client
-            .post(url)
-            .json(&json!({ "jsonrpc": "2.0", "id": "id", "method": method }))
-            .send()
-            .await
-            .wrap_err(format!("failed to call {url}"))?
-            .text()
-            .await
-            .wrap_err(format!("failed to call {url}"))?;
-        let resp = BlockchainResponse { value };
-        Ok(resp)
-    }
-
-    async fn handle_rest(
-        method: &str,
-        response_config: &config::RestResponse,
-        client: &reqwest::Client,
-        cfg: &config::Babel,
-    ) -> eyre::Result<BlockchainResponse> {
-        use config::MethodResponseFormat::*;
-
-        let host = cfg.config.api_host.as_ref().ok_or_else(|| {
-            eyre::eyre!("`{method}` specified as a REST method in the config but no host specified")
-        })?;
-        let url = format!(
-            "{}/{}",
-            host.trim_end_matches('/'),
-            method.trim_start_matches('/')
-        );
-
-        let res = client
-            .post(&url)
-            .send()
-            .await
-            .wrap_err(format!("failed to call {url}"))?;
-
-        match response_config.format {
-            Json => {
-                let content: serde_json::Value = res
-                    .json()
-                    .await
-                    .wrap_err(format!("Failed to receive valid json from {url}"))?;
-                Ok(content.into())
-            }
-            Raw => {
-                let content = res
-                    .text()
-                    .await
-                    .wrap_err(format!("failed to receive text from {url}"))?;
-                Ok(content.into())
-            }
-        }
-    }
-
-    async fn handle_sh(
-        command: &str,
-        response_config: &config::ShResponse,
-    ) -> eyre::Result<BlockchainResponse> {
-        use config::MethodResponseFormat::*;
-
-        let args = command.split_whitespace();
-        let output = tokio::process::Command::new("sh")
-            .args(args)
-            .output()
-            .await
-            .wrap_err(format!("failed to run {command}"))?;
-
-        if !output.status.success() {
-            eyre::bail!("failed to run {command}: {}", output.status);
-        }
-
-        match response_config.format {
-            Json => {
-                let content: serde_json::Value = serde_json::from_slice(&output.stdout)
-                    .wrap_err(format!("failed to run {command}"))?;
-                Ok(content.into())
-            }
-            Raw => {
-                let content = String::from_utf8_lossy(&output.stdout).to_string();
-                Ok(content.into())
-            }
-        }
-    }
-}
-
-#[derive(Debug, serde::Serialize)]
-enum BabelResponse {
-    ListCapabilities(Vec<String>),
-    BlockchainResponse(BlockchainResponse),
-    Error(String),
-}
-
-#[derive(Debug, serde::Serialize)]
-struct BlockchainResponse {
-    value: String,
-}
-
-impl From<serde_json::Value> for BlockchainResponse {
-    fn from(content: serde_json::Value) -> Self {
-        Self {
-            value: content
-                .get("todo we gotta get this from the config")
-                .and_then(|val| val.as_str())
-                .unwrap_or_default()
-                .to_string(),
-        }
-    }
-}
-
-impl From<String> for BlockchainResponse {
-    fn from(value: String) -> Self {
-        Self { value }
-    }
 }