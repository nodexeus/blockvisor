use crate::plugin_config::{
    AuxService, COLD_INIT_JOB_NAME, DOWNLOADING_STATE_NAME, STARTING_STATE_NAME,
    UPLOADING_STATE_NAME,
};
use crate::{
    engine::{Engine, HttpResponse, JobConfig, JobStatus, JrpcRequest, RestRequest, ShResponse},
    plugin::{NodeHealth, Plugin, ProtocolStatus},
    plugin_config::{
        self, Actions, ConfigFile, Job, PluginConfig, Service, DOWNLOAD_JOB_NAME, UPLOAD_JOB_NAME,
    },
};
use eyre::{anyhow, bail, Context, Error, Report, Result};
use rhai::module_resolvers::FileModuleResolver;
use rhai::{
    self,
    serde::{from_dynamic, to_dynamic},
    Dynamic, FnPtr, Map, AST,
};
use serde::de::DeserializeOwned;
use serde::{Deserialize, Serialize};
use std::collections::HashMap;
use std::path::PathBuf;
use std::{path::Path, sync::Arc, time::Duration};
use tracing::{info, warn, Level};

/// GraphQL request type for Rhai
#[derive(Debug, Deserialize)]
pub struct BareGraphQLRequest {
    pub url: String,
    pub query: String,
    #[serde(default)]
    pub variables: Option<Map>,
    #[serde(default)]
    pub operation_name: Option<String>,
    #[serde(default)]
    pub headers: Vec<(String, String)>,
}

pub const PLUGIN_CONFIG_CONST_NAME: &str = "PLUGIN_CONFIG";
pub const PLUGIN_CONFIG_FN_NAME: &str = "plugin_config";
const INIT_FN_NAME: &str = "init";
const PROTOCOL_STATUS_FN_NAME: &str = "protocol_status";

#[derive(Debug)]
pub struct RhaiPlugin<E> {
    pub(crate) bare: BarePlugin<E>,
    rhai_engine: rhai::Engine,
}

impl<E: Engine + Sync + Send + 'static> Clone for RhaiPlugin<E> {
    fn clone(&self) -> Self {
        let mut rhai_engine = Self::new_rhai_engine(self.bare.babel_engine.clone());
        if let Some(plugin_dir) = &self.bare.plugin_path {
            rhai_engine.set_module_resolver(FileModuleResolver::new_with_path(plugin_dir));
        }

        let mut clone = Self {
            bare: self.bare.clone(),
            rhai_engine,
        };
        clone.register_defaults();
        clone
    }
}

#[derive(Debug)]
pub(crate) struct BarePlugin<E> {
    pub(crate) plugin_path: Option<PathBuf>,
    pub(crate) babel_engine: Arc<E>,
    pub(crate) ast: AST,
    pub(crate) plugin_config: Option<PluginConfig>,
}

impl<E: Engine + Sync + Send + 'static> Clone for BarePlugin<E> {
    fn clone(&self) -> Self {
        Self {
            plugin_path: self.plugin_path.clone(),
            babel_engine: self.babel_engine.clone(),
            ast: self.ast.clone(),
            plugin_config: self.plugin_config.clone(),
        }
    }
}

fn new_rhai_engine() -> rhai::Engine {
    let mut engine = rhai::Engine::new();
    engine.set_max_expr_depths(64, 32);
    engine
}

impl<E: Engine + Sync + Send + 'static> RhaiPlugin<E> {
    pub fn from_str(script: &str, babel_engine: E) -> Result<Self> {
        let babel_engine = Arc::new(babel_engine);
        let rhai_engine = Self::new_rhai_engine(babel_engine.clone());

        // compile script to AST
        let ast = rhai_engine
            .compile(script)
            .with_context(|| "Rhai syntax error")?;
        Self::new(ast, babel_engine, rhai_engine, None)
    }

    pub fn from_file(plugin_path: PathBuf, babel_engine: E) -> Result<Self> {
        info!("RhaiPlugin::from_file - loading plugin from: {:?}", plugin_path);
        let babel_engine = Arc::new(babel_engine);
        let mut rhai_engine = Self::new_rhai_engine(babel_engine.clone());
        let plugin_dir = plugin_path
            .parent()
            .ok_or(anyhow!("invalid plugin parent dir"))?
            .to_path_buf();
        rhai_engine.set_module_resolver(FileModuleResolver::new_with_path(&plugin_dir));

        // compile script to AST
        info!("RhaiPlugin::from_file - compiling script");
        let ast = rhai_engine
            .compile_file(plugin_path)
            .with_context(|| "Rhai syntax error")?;
        info!("RhaiPlugin::from_file - creating plugin instance");
        Self::new(ast, babel_engine, rhai_engine, Some(plugin_dir))
    }

    fn new(
        ast: AST,
        babel_engine: Arc<E>,
        rhai_engine: rhai::Engine,
        plugin_path: Option<PathBuf>,
    ) -> Result<Self> {
        let plugin_config = babel_engine.load_config().ok();
        let mut plugin = RhaiPlugin {
            bare: BarePlugin {
                plugin_path,
                babel_engine,
                ast,
                plugin_config,
            },
            rhai_engine,
        };
        plugin.register_defaults();
        Ok(plugin)
    }

    /// register all Babel engine methods
    fn new_rhai_engine(engine: Arc<E>) -> rhai::Engine {
        let mut rhai_engine = new_rhai_engine();
        let babel_engine = engine.clone();
        rhai_engine.register_fn("create_job", move |job_name: &str, job_config: Dynamic| {
            into_rhai_result(babel_engine.create_job(job_name, from_dynamic(&job_config)?))
        });
        let babel_engine = engine.clone();
        rhai_engine.register_fn("start_job", move |job_name: &str| {
            into_rhai_result(babel_engine.start_job(job_name))
        });
        let babel_engine = engine.clone();
        rhai_engine.register_fn("start_job", move |job_name: &str, job_config: Dynamic| {
            into_rhai_result(
                babel_engine
                    .create_job(job_name, from_dynamic(&job_config)?)
                    .and_then(|_| babel_engine.start_job(job_name)),
            )
        });
        let babel_engine = engine.clone();
        rhai_engine.register_fn("stop_job", move |job_name: &str| {
            into_rhai_result(babel_engine.stop_job(job_name))
        });
        let babel_engine = engine.clone();
        rhai_engine.register_fn("job_info", move |job_name: &str| {
            to_dynamic(into_rhai_result(babel_engine.job_info(job_name))?)
        });
        let babel_engine = engine.clone();
        rhai_engine.register_fn("get_jobs", move || {
            to_dynamic(into_rhai_result(babel_engine.get_jobs())?)
        });
        rhai_engine
            .register_type_with_name::<DressedHttpResponse>("DressedHttpResponse")
            .register_get("body", DressedHttpResponse::get_body)
            .register_get("status_code", DressedHttpResponse::get_status_code)
            .register_fn("expect", DressedHttpResponse::expect)
            .register_fn("expect", DressedHttpResponse::expect_with);
        let babel_engine = engine.clone();
        rhai_engine.register_fn("run_jrpc", move |req: Dynamic, timeout: i64| {
            let timeout = into_rhai_result(timeout.try_into().map_err(Error::new))?;
            let req = into_rhai_result(from_dynamic::<BareJrpcRequest>(&req)?.try_into())?;
            into_rhai_result(
                babel_engine
                    .run_jrpc(req, Some(Duration::from_secs(timeout)))
                    .map(DressedHttpResponse::from),
            )
        });
        let babel_engine = engine.clone();
        rhai_engine.register_fn("run_jrpc", move |req: Dynamic| {
            let req = into_rhai_result(from_dynamic::<BareJrpcRequest>(&req)?.try_into())?;
            into_rhai_result(
                babel_engine
                    .run_jrpc(req, None)
                    .map(DressedHttpResponse::from),
            )
        });
        let babel_engine = engine.clone();
        rhai_engine.register_fn("run_rest", move |req: Dynamic, timeout: i64| {
            let timeout = into_rhai_result(timeout.try_into().map_err(Error::new))?;
            let req = into_rhai_result(from_dynamic::<BareRestRequest>(&req)?.try_into())?;
            into_rhai_result(
                babel_engine
                    .run_rest(req, Some(Duration::from_secs(timeout)))
                    .map(DressedHttpResponse::from),
            )
        });
        let babel_engine = engine.clone();
        rhai_engine.register_fn("run_rest", move |req: Dynamic| {
            let req = into_rhai_result(from_dynamic::<BareRestRequest>(&req)?.try_into())?;
            into_rhai_result(
                babel_engine
                    .run_rest(req, None)
                    .map(DressedHttpResponse::from),
            )
        });
        let babel_engine = engine.clone();
        rhai_engine.register_fn("run_graphql", move |req: Dynamic, timeout: i64| {
            let timeout = into_rhai_result(timeout.try_into().map_err(Error::new))?;
            let graphql_req = match from_dynamic::<BareGraphQLRequest>(&req) {
                Ok(req) => req,
                Err(e) => return Err(Box::new(rhai::EvalAltResult::ErrorRuntime(
                    format!("Failed to parse GraphQL request: {}", e).into(),
                    rhai::Position::NONE
                )))
            };
            
            // Prepare headers with content-type
            let mut rest_headers = Vec::new();
            rest_headers.push(("Content-Type".to_string(), "application/json".to_string()));
            rest_headers.push(("Accept".to_string(), "application/json".to_string()));
            
            // Add any custom headers
            for (k, v) in &graphql_req.headers {
                if k.to_lowercase() != "content-type" && k.to_lowercase() != "accept" {
                    rest_headers.push((k.clone(), v.clone()));
                }
            }
            
            // For GraphQL GET requests, we need to encode the query directly in the URL
            // The query parameter should be the raw query string, not JSON
            let url = if graphql_req.url.contains('?') {
                format!("{}&query={}", graphql_req.url, urlencoding::encode(&graphql_req.query))
            } else {
                format!("{}?query={}", graphql_req.url, urlencoding::encode(&graphql_req.query))
            };
            
            // If we have variables, add them as a URL parameter
            let url = if let Some(ref variables) = graphql_req.variables {
                let vars_json = rhai::format_map_as_json(variables);
                format!("{}&variables={}", url, urlencoding::encode(&vars_json))
            } else {
                url
            };
            
            // If we have an operation name, add it as a URL parameter
            let url = if let Some(ref operation_name) = graphql_req.operation_name {
                format!("{}&operationName={}", url, urlencoding::encode(operation_name))
            } else {
                url
            };
            
            let rest_req = RestRequest {
                url,
                headers: Some(rest_headers),
            };
            
            // Use run_rest to execute the request
            into_rhai_result(
                babel_engine
                    .run_rest(rest_req, Some(Duration::from_secs(timeout)))
                    .map(DressedHttpResponse::from),
            )
        });
        let babel_engine = engine.clone();
        rhai_engine.register_fn("run_graphql", move |req: Dynamic| {
            let graphql_req = match from_dynamic::<BareGraphQLRequest>(&req) {
                Ok(req) => req,
                Err(e) => return Err(Box::new(rhai::EvalAltResult::ErrorRuntime(
                    format!("Failed to parse GraphQL request: {}", e).into(),
                    rhai::Position::NONE
                )))
            };
            
            // Prepare headers with content-type
            let mut rest_headers = Vec::new();
            rest_headers.push(("Content-Type".to_string(), "application/json".to_string()));
            rest_headers.push(("Accept".to_string(), "application/json".to_string()));
            
            // Add any custom headers
            for (k, v) in &graphql_req.headers {
                if k.to_lowercase() != "content-type" && k.to_lowercase() != "accept" {
                    rest_headers.push((k.clone(), v.clone()));
                }
            }
            
            // For GraphQL GET requests, we need to encode the query directly in the URL
            // The query parameter should be the raw query string, not JSON
            let url = if graphql_req.url.contains('?') {
                format!("{}&query={}", graphql_req.url, urlencoding::encode(&graphql_req.query))
            } else {
                format!("{}?query={}", graphql_req.url, urlencoding::encode(&graphql_req.query))
            };
            
            // If we have variables, add them as a URL parameter
            let url = if let Some(ref variables) = graphql_req.variables {
                let vars_json = rhai::format_map_as_json(variables);
                format!("{}&variables={}", url, urlencoding::encode(&vars_json))
            } else {
                url
            };
            
            // If we have an operation name, add it as a URL parameter
            let url = if let Some(ref operation_name) = graphql_req.operation_name {
                format!("{}&operationName={}", url, urlencoding::encode(operation_name))
            } else {
                url
            };
            
            let rest_req = RestRequest {
                url,
                headers: Some(rest_headers),
            };
            
            // Use run_rest to execute the request
            into_rhai_result(
                babel_engine
                    .run_rest(rest_req, None)
                    .map(DressedHttpResponse::from),
            )
        });
        rhai_engine
            .register_type_with_name::<DressedShResponse>("DressedShResponse")
            .register_get("exit_code", DressedShResponse::get_exit_code)
            .register_get("stdout", DressedShResponse::get_stdout)
            .register_get("stderr", DressedShResponse::get_stderr)
            .register_fn("unwrap", DressedShResponse::unwrap);
        let babel_engine = engine.clone();
        rhai_engine.register_fn("run_sh", move |body: &str, timeout: i64| {
            let timeout = into_rhai_result(timeout.try_into().map_err(Error::new))?;
            into_rhai_result(
                babel_engine
                    .run_sh(body, Some(Duration::from_secs(timeout)))
                    .map(DressedShResponse::from),
            )
        });
        let babel_engine = engine.clone();
        rhai_engine.register_fn("run_sh", move |body: &str| {
            into_rhai_result(babel_engine.run_sh(body, None).map(DressedShResponse::from))
        });
        let babel_engine = engine.clone();
        rhai_engine.register_fn("sanitize_sh_param", move |param: &str| {
            into_rhai_result(babel_engine.sanitize_sh_param(param))
        });
        let babel_engine = engine.clone();
        rhai_engine.register_fn(
            "render_template",
            move |template: &str, destination: &str, params: Map| {
                into_rhai_result(babel_engine.render_template(
                    Path::new(&template.to_string()),
                    Path::new(&destination.to_string()),
                    &rhai::format_map_as_json(&params),
                ))
            },
        );
        let babel_engine = engine.clone();
        rhai_engine.register_fn("node_params", move || {
            Map::from_iter(
                babel_engine
                    .node_params()
                    .into_iter()
                    .map(|(k, v)| (k.into(), v.into())),
            )
        });
        let babel_engine = engine.clone();
        rhai_engine.register_fn("node_env", move || to_dynamic(babel_engine.node_env()));
        let babel_engine = engine.clone();
        rhai_engine.register_fn("save_data", move |value: &str| {
            into_rhai_result(babel_engine.save_data(value))
        });
        let babel_engine = engine.clone();
        rhai_engine.register_fn("load_data", move || {
            into_rhai_result(babel_engine.load_data())
        });
        let babel_engine = engine.clone();
        rhai_engine.register_fn("put_secret", move |name: &str, value: Vec<u8>| {
            into_rhai_result(babel_engine.put_secret(name, value))
        });
        let babel_engine = engine.clone();
        rhai_engine.register_fn(
            "get_secret",
            move |name: &str| -> std::result::Result<Vec<u8>, Box<rhai::EvalAltResult>> {
                if let Some(value) = into_rhai_result(babel_engine.get_secret(name))? {
                    Ok(value)
                } else {
                    Err("not_found".into())
                }
            },
        );
        let babel_engine = engine.clone();
        rhai_engine.register_fn("file_write", move |path: &str, content: Vec<u8>| {
            into_rhai_result(babel_engine.file_write(Path::new(&path.to_string()), content))
        });
        let babel_engine = engine.clone();
        rhai_engine.register_fn(
            "file_read",
            move |path: &str| -> std::result::Result<Vec<u8>, Box<rhai::EvalAltResult>> {
                into_rhai_result(babel_engine.file_read(Path::new(&path.to_string())))
            },
        );
        let babel_engine = engine.clone();
        rhai_engine.register_fn(
            "add_task",
            move |task_name: &str, schedule: &str, function_name: &str, function_param: &str| {
                into_rhai_result(babel_engine.add_task(
                    task_name,
                    schedule,
                    function_name,
                    function_param,
                ))
            },
        );
        let babel_engine = engine.clone();
        rhai_engine.register_fn(
            "add_task",
            move |task_name: &str, schedule: &str, function_name: &str| {
                into_rhai_result(babel_engine.add_task(task_name, schedule, function_name, ""))
            },
        );
        let babel_engine = engine.clone();
        rhai_engine.register_fn("delete_task", move |task_name: &str| {
            into_rhai_result(babel_engine.delete_task(task_name))
        });
        let babel_engine = engine.clone();
        rhai_engine.on_debug(move |msg, _, _| {
            babel_engine.log(Level::DEBUG, msg);
        });
        let babel_engine = engine.clone();
        rhai_engine.register_fn("info", move |msg: &str| {
            babel_engine.log(Level::INFO, msg);
        });
        let babel_engine = engine.clone();
        rhai_engine.register_fn("warn", move |msg: &str| {
            babel_engine.log(Level::WARN, msg);
        });
        let babel_engine = engine.clone();
        rhai_engine.register_fn("error", move |msg: &str| {
            babel_engine.log(Level::ERROR, msg);
        });

        // register other utils
        rhai_engine.register_fn("parse_json", |json: &str| {
            rhai::Engine::new().parse_json(json, true)
        });
        rhai_engine.register_fn("parse_hex", |hex: &str| {
            into_rhai_result(
                i64::from_str_radix(hex.strip_prefix("0x").unwrap_or(hex), 16).map_err(Report::new),
            )
        });
        rhai_engine.register_fn("system_time", || chrono::Utc::now().timestamp());
        rhai_engine.register_fn("parse_rfc3339", |value: &str| {
            chrono::DateTime::parse_from_rfc3339(value)
                .map(|dt| dt.timestamp())
                .map_err(|err| format!("{err:#}"))
        });
        rhai_engine.register_fn("parse_rfc2822(", |value: &str| {
            chrono::DateTime::parse_from_rfc2822(value)
                .map(|dt| dt.timestamp())
                .map_err(|err| format!("{err:#}"))
        });
        rhai_engine.register_fn("parse_time", |value: &str, fmt: &str| {
            chrono::DateTime::parse_from_str(value, fmt)
                .map(|dt| dt.timestamp())
                .map_err(|err| format!("{err:#}"))
        });
        rhai_engine
    }

    fn register_defaults(&mut self) {
        let bare = self.bare.clone();
        self.rhai_engine.register_fn("default_init", move || {
            into_rhai_result(bare.default_init())
        });
        let bare = self.bare.clone();
        self.rhai_engine.register_fn("default_upload", move || {
            into_rhai_result(bare.default_upload())
        });
    }

    fn call_fn<P: rhai::FuncArgs, R: Clone + Send + Sync + 'static>(
        &self,
        name: &str,
        args: P,
    ) -> Result<R> {
        self.rhai_engine
            .call_fn::<R>(&mut rhai::Scope::new(), &self.bare.ast, name, args)
            .with_context(|| format!("Rhai function '{name}' returned error"))
    }

    fn get_config<T: DeserializeOwned>(&self, config_fn_name: &str) -> Result<Option<T>> {
        let dynamic = if self
            .bare
            .ast
            .iter_functions()
            .any(|meta| meta.name == config_fn_name && meta.params.is_empty())
        {
            Some(self.call_fn::<_, Dynamic>(config_fn_name, ())?)
        } else {
            None
        };

        if let Some(dynamic) = dynamic {
            let value: T = from_dynamic(&dynamic).with_context(|| {
                format!("Invalid Rhai script - failed to deserialize {config_fn_name}")
            })?;
            Ok(Some(value))
        } else {
            Ok(None)
        }
    }

    /// Recreate service job configurations after plugin config reload
    fn recreate_services(&mut self) -> Result<()> {
        info!("Recreating services with updated configuration...");
        
        let Some(config) = self.bare.plugin_config.clone() else {
            info!("No plugin config available, skipping service recreation");
            return Ok(());
        };
        
        // Get current jobs to determine which are services that need to be recreated
        let current_jobs = self.bare.babel_engine.get_jobs()?;
        let service_names: Vec<String> = config.services.iter().map(|s| s.name.clone()).collect();
        
        // Stop existing service jobs
        for service_name in &service_names {
            if current_jobs.contains_key(service_name) {
                info!("Stopping existing service job: {}", service_name);
                if let Err(err) = self.bare.babel_engine.stop_job(service_name) {
                    warn!("Failed to stop service job '{}': {:#}", service_name, err);
                }
            }
        }
        
        // Recreate service jobs with updated configuration
        // We'll use empty needs/wait_for since this is a configuration update on a running node
        info!("Starting {} services with updated configuration", config.services.len());
        self.bare.start_services(config.services, vec![], vec![])?;
        
        info!("Successfully recreated {} services", service_names.len());
        Ok(())
    }
}

impl<E: Engine + Sync + Send + 'static> BarePlugin<E> {
    fn run_actions(&self, actions: Option<Actions>, needs: Vec<String>) -> Result<Vec<String>> {
        if let Some(actions) = actions {
            for command in actions.commands {
                let resp = self.babel_engine.run_sh(&command, None)?;
                if resp.exit_code != 0 {
                    bail!("init command '{command}' failed with exit_code: {resp:?}")
                }
            }
            self.run_jobs(Some(actions.jobs), needs)
        } else {
            Ok(needs)
        }
    }

    fn run_jobs(&self, jobs: Option<Vec<Job>>, needs: Vec<String>) -> Result<Vec<String>> {
        if let Some(jobs) = jobs {
            let mut started_jobs = vec![];
            for mut job in jobs {
                let name = job.name.clone();
                if let Some(job_needs) = job.needs.as_mut() {
                    job_needs.append(&mut needs.clone())
                } else {
                    job.needs = Some(needs.clone());
                }
                self.create_and_start_job(&name, plugin_config::build_job_config(job))?;
                started_jobs.push(name);
            }
            Ok(if started_jobs.is_empty() {
                needs
            } else {
                started_jobs
            })
        } else {
            Ok(needs)
        }
    }

    fn render_configs_files(&self, config_files: Option<Vec<ConfigFile>>) -> Result<()> {
        if let Some(config_files) = config_files {
            for config_file in config_files {
                self.babel_engine.render_template(
                    &config_file.template,
                    &config_file.destination,
                    &serde_json::to_string(&config_file.params)?,
                )?;
            }
        }
        Ok(())
    }

    fn start_aux_services(&self, services: Option<Vec<AuxService>>) -> Result<()> {
        if let Some(services) = services {
            for service in services {
                self.create_and_start_job(
                    &service.name.clone(),
                    plugin_config::build_service_job_config(
                        Service {
                            name: service.name,
                            run_sh: service.run_sh,
                            restart_config: service.restart_config,
                            shutdown_timeout_secs: service.shutdown_timeout_secs,
                            shutdown_signal: service.shutdown_signal,
                            run_as: service.run_as,
                            use_protocol_data: false,
                            log_buffer_capacity_mb: service.log_buffer_capacity_mb,
                            log_timestamp: service.log_timestamp,
<<<<<<< HEAD
                            data_dir: None,           // AuxServices don't have data directories
                            store_key: None,          // AuxServices don't have store keys  
                            archive: false,           // AuxServices are not archived by default
=======
                            // data_dir: None,           // AuxServices don't have data directories
                            // store_key: None,          // AuxServices don't have store keys  
                            // archive: false,           // AuxServices are not archived by default
>>>>>>> ac205d69
                        },
                        vec![],
                        vec![],
                    ),
                )?;
            }
        }
        Ok(())
    }

    fn start_services(
        &self,
        services: Vec<Service>,
        needs: Vec<String>,
        wait_for: Vec<String>,
    ) -> Result<()> {
        for service in services {
            let name = service.name.clone();
            self.create_and_start_job(
                &name,
                plugin_config::build_service_job_config(service, needs.clone(), wait_for.clone()),
            )?;
        }
        Ok(())
    }

    fn create_and_start_job(&self, name: &str, config: JobConfig) -> Result<()> {
        self.babel_engine
            .create_job(name, config)
            .and_then(|_| self.babel_engine.start_job(name))
    }

    fn default_init(&self) -> Result<()> {
        let Some(config) = self.plugin_config.clone() else {
            bail!("Missing {PLUGIN_CONFIG_FN_NAME} function")
        };
        self.babel_engine.stop_all_jobs()?;
        self.render_configs_files(config.config_files)?;
        self.start_aux_services(config.aux_services)?;
        let mut services_needs = self.run_actions(config.init, vec![])?;
        if self.babel_engine.protocol_data_stamp()?.is_none() {
            if self.babel_engine.has_protocol_archive()? {
                self.create_and_start_job(
                    DOWNLOAD_JOB_NAME,
                    plugin_config::build_download_job_config(config.download, services_needs),
                )?;
                services_needs =
                    self.run_jobs(config.post_download, vec![DOWNLOAD_JOB_NAME.to_string()])?;
            } else if let Some(alternative_download) = config.alternative_download {
                self.create_and_start_job(
                    DOWNLOAD_JOB_NAME,
                    plugin_config::build_alternative_download_job_config(
                        alternative_download,
                        services_needs,
                    ),
                )?;
                services_needs =
                    self.run_jobs(config.post_download, vec![DOWNLOAD_JOB_NAME.to_string()])?;
            } else if let Some(cold_init) = config.cold_init {
                self.create_and_start_job(
                    COLD_INIT_JOB_NAME,
                    plugin_config::build_cold_init_job_config(cold_init, services_needs),
                )?;
                services_needs = vec![COLD_INIT_JOB_NAME.to_string()];
            }
        }
        self.start_services(config.services, services_needs, Default::default())?;
        if let Some(tasks) = config.scheduled {
            for task in tasks {
                self.babel_engine.add_task(
                    &task.name,
                    &task.schedule,
                    &task.function,
                    &task.param.unwrap_or_default(),
                )?;
            }
        }
        Ok(())
    }

    fn default_upload(&self) -> Result<()> {
        let Some(mut config) = self.plugin_config.clone() else {
            bail!("Missing {PLUGIN_CONFIG_FN_NAME} function")
        };

        config.services.retain(|service| service.use_protocol_data);
        for service in &config.services {
            self.babel_engine.stop_job(&service.name)?;
        }
        let pre_upload_jobs = self.run_actions(config.pre_upload, vec![])?;
        self.create_and_start_job(
            UPLOAD_JOB_NAME,
            plugin_config::build_upload_job_config(config.upload, pre_upload_jobs),
        )?;
        let post_upload_jobs =
            self.run_jobs(config.post_upload, vec![UPLOAD_JOB_NAME.to_string()])?;
        self.start_services(config.services, Default::default(), post_upload_jobs)?;
        Ok(())
    }
}

impl<E: Engine + Sync + Send + 'static> Plugin for RhaiPlugin<E> {
    fn capabilities(&self) -> Vec<String> {
        let mut capabilities: Vec<_> = self
            .bare
            .ast
            .iter_functions()
            .map(|meta| meta.name.to_string())
            .collect();

        if self.bare.plugin_config.is_some() {
            if !capabilities.contains(&UPLOAD_JOB_NAME.to_string()) {
                capabilities.push(UPLOAD_JOB_NAME.to_string())
            }
            if !capabilities.contains(&INIT_FN_NAME.to_string()) {
                capabilities.push(INIT_FN_NAME.to_string())
            }
        }
        capabilities
    }

    fn init(&mut self) -> Result<()> {
        self.reload_plugin_config()?;

        if self
            .bare
            .ast
            .iter_functions()
            .any(|meta| meta.name == INIT_FN_NAME)
        {
            self.call_fn(INIT_FN_NAME, ())
        } else {
            self.bare.default_init()
        }
    }

    fn reload_plugin_config(&mut self) -> Result<()> {
        info!("Reloading plugin configuration...");
        
        // Create a new scope for this execution
        let mut scope = rhai::Scope::new();
        
        // Get fresh node params and add them to the scope as a constant
        let params = self.bare.babel_engine.node_params();
        info!("Current node parameters: {:?}", params);
        
        let params_map: Map = params.into_iter().map(|(k, v)| (k.into(), v.into())).collect();
        scope.push_constant("NODE_PARAMS", params_map);
        
        // Register the node_params function in the scope
        let engine_clone = self.bare.babel_engine.clone();
        let node_params_fn = move || -> Map {
            let params = engine_clone.node_params();
            info!("node_params() called, returning: {:?}", params);
            params.into_iter().map(|(k, v)| (k.into(), v.into())).collect::<Map>()
        };
        
        // Use the Rhai engine to register the function
        self.rhai_engine.register_fn("node_params", node_params_fn);
        
        // Run the AST with the updated scope
        info!("Running Rhai AST...");
        self.rhai_engine.run_ast_with_scope(&mut scope, &self.bare.ast)?;
        
        // Get the updated plugin config
        info!("Getting plugin config...");
        self.bare.plugin_config = self.get_config(PLUGIN_CONFIG_FN_NAME)?;

        // Save the config if it exists
        if let Some(plugin_config) = &mut self.bare.plugin_config {
            info!("Validating and saving plugin config...");
            plugin_config.validate()?;
            self.bare.babel_engine.save_config(plugin_config)?;
        } else {
            info!("No plugin config to save");
        }
        
        // Recreate services with the updated configuration
        self.recreate_services()?;
        
        info!("Plugin config reloaded and services recreated successfully");
        Ok(())
    }

    fn upload(&self) -> Result<()> {
        if self
            .bare
            .ast
            .iter_functions()
            .any(|meta| meta.name == UPLOAD_JOB_NAME)
        {
            self.call_fn(UPLOAD_JOB_NAME, ())
        } else {
            self.bare.default_upload()
        }
    }

    fn height(&self) -> Result<u64> {
        Ok(self.call_fn::<_, i64>("height", ())?.try_into()?)
    }

    fn block_age(&self) -> Result<u64> {
        Ok(self.call_fn::<_, i64>("block_age", ())?.try_into()?)
    }

    fn apr(&self) -> Result<f64> {
        // Get the APR value as a string from the Rhai script
        let apr_str: String = self.call_fn("apr", ())?;
        // Convert the string to a float
        Ok(apr_str.parse::<f64>()?)
    }

    fn jailed(&self) -> Result<bool> {
        let jailed_bool: String = self.call_fn("jailed", ())?;
        Ok(jailed_bool.parse::<bool>()?)
    }

    fn jailed_reason(&self) -> Result<String> {
        self.call_fn("jailed_reason", ())
    }

    fn sqd_name(&self) -> Result<String> {
        self.call_fn("sqd_name", ())
    }

    fn name(&self) -> Result<String> {
        self.call_fn("name", ())
    }

    fn address(&self) -> Result<String> {
        self.call_fn("address", ())
    }

    fn consensus(&self) -> Result<bool> {
        self.call_fn("consensus", ())
    }

    fn protocol_status(&self) -> Result<ProtocolStatus> {
        let jobs = self.bare.babel_engine.get_jobs()?;
        let check_job_status = |name: &str, check_status: fn(&JobStatus) -> bool| {
            jobs.get(name)
                .map(|info| check_status(&info.status))
                .unwrap_or(false)
        };
        if check_job_status(UPLOAD_JOB_NAME, |status| *status == JobStatus::Running) {
            Ok(ProtocolStatus {
                state: UPLOADING_STATE_NAME.to_owned(),
                health: NodeHealth::Neutral,
            })
        } else if check_job_status(DOWNLOAD_JOB_NAME, |status| *status == JobStatus::Running) {
            Ok(ProtocolStatus {
                state: DOWNLOADING_STATE_NAME.to_owned(),
                health: NodeHealth::Neutral,
            })
        } else if self.bare.plugin_config.as_ref().is_some_and(|config| {
            config.services.iter().any(|service| {
                check_job_status(&service.name, |status| {
                    matches!(status, JobStatus::Pending { .. })
                })
            })
        }) {
            Ok(ProtocolStatus {
                state: STARTING_STATE_NAME.to_owned(),
                health: NodeHealth::Neutral,
            })
        } else {
            Ok(from_dynamic(
                &self.call_fn::<_, Dynamic>(PROTOCOL_STATUS_FN_NAME, ())?,
            )?)
        }
    }

    fn call_custom_method(&self, name: &str, param: &str) -> Result<String> {
        if self
            .bare
            .ast
            .iter_functions()
            .any(|meta| meta.name == name && meta.params.len() == 1)
        {
            self.call_fn(name, (param.to_string(),))
        } else if param.is_empty()
            && self
                .bare
                .ast
                .iter_functions()
                .any(|meta| meta.name == name && meta.params.is_empty())
        {
            self.call_fn(name, ())
        } else {
            bail!("no matching method '{name}' found")
        }
    }
}

fn into_rhai_result<T>(result: Result<T>) -> std::result::Result<T, Box<rhai::EvalAltResult>> {
    Ok(result.map_err(|err| <String as Into<rhai::EvalAltResult>>::into(format!("{err:#}")))?)
}

/// Helper structure that represents `JrpcRequest` from Rhai script perspective.
/// It allows any `Dynamic` object to be set as params. Then `rhai_plugin` takes care of json
/// serialization of `Map` or `Array`, since `babel_engine` expect params to be already
/// serialized to json string.
/// It also adds backward compatibility for headers.
#[derive(Deserialize)]
pub struct BareJrpcRequest {
    pub host: String,
    pub method: String,
    pub params: Option<Dynamic>,
    pub headers: Option<Dynamic>,
}

impl TryInto<JrpcRequest> for BareJrpcRequest {
    type Error = Error;

    fn try_into(self) -> std::result::Result<JrpcRequest, Self::Error> {
        let params = match self.params {
            Some(value) => {
                if value.is_map() || value.is_array() {
                    Some(serde_json::to_string(&value)?)
                } else {
                    bail!("unsupported jrpc params type")
                }
            }
            None => None,
        };
        let headers = match self.headers {
            Some(value) => {
                if value.is_array() {
                    Some(from_dynamic::<Vec<(String, String)>>(&value)?)
                } else if value.is_map() {
                    Some(
                        from_dynamic::<HashMap<String, String>>(&value)?
                            .into_iter()
                            .collect(),
                    )
                } else {
                    bail!("unsupported jrpc headers type")
                }
            }
            None => None,
        };
        Ok(JrpcRequest {
            host: self.host,
            method: self.method,
            params,
            headers,
        })
    }
}

/// Backward compatibility structure that represents `RestRequest` from Rhai script perspective.
#[derive(Deserialize)]
pub struct BareRestRequest {
    pub url: String,
    pub headers: Option<Dynamic>,
}

impl TryInto<RestRequest> for BareRestRequest {
    type Error = Error;

    fn try_into(self) -> std::result::Result<RestRequest, Self::Error> {
        let headers = match self.headers {
            Some(value) => {
                if value.is_array() {
                    Some(from_dynamic::<Vec<(String, String)>>(&value)?)
                } else if value.is_map() {
                    Some(
                        from_dynamic::<HashMap<String, String>>(&value)?
                            .into_iter()
                            .collect(),
                    )
                } else {
                    bail!("unsupported jrpc headers type")
                }
            }
            None => None,
        };
        Ok(RestRequest {
            url: self.url,
            headers,
        })
    }
}

/// Http response.
#[derive(Serialize, Clone)]
pub struct DressedHttpResponse {
    /// Http status code.
    pub status_code: u16,
    /// Response body as text.
    pub body: String,
}

impl DressedHttpResponse {
    fn get_status_code(&mut self) -> i64 {
        self.status_code as i64
    }
    fn get_body(&mut self) -> String {
        self.body.clone()
    }

    pub fn expect_with(
        &mut self,
        check: FnPtr,
    ) -> std::result::Result<Map, Box<rhai::EvalAltResult>> {
        let engine = rhai::Engine::new();
        into_rhai_result(
            if check.call(&engine, &AST::empty(), (self.status_code as i64,))? {
                Ok(engine.parse_json(&self.body, true)?)
            } else {
                Err(anyhow!("unexpected status_code: {}", self.status_code))
            },
        )
    }
    pub fn expect(&mut self, expected: i64) -> std::result::Result<Map, Box<rhai::EvalAltResult>> {
        into_rhai_result(if self.status_code as i64 == expected {
            Ok(rhai::Engine::new().parse_json(&self.body, true)?)
        } else {
            Err(anyhow!("unexpected status_code: {}", self.status_code))
        })
    }
}

impl From<HttpResponse> for DressedHttpResponse {
    fn from(value: HttpResponse) -> Self {
        Self {
            status_code: value.status_code,
            body: value.body,
        }
    }
}

/// Sh script response.
#[derive(Serialize, Clone)]
pub struct DressedShResponse {
    /// script exit code
    pub exit_code: i32,
    /// stdout
    pub stdout: String,
    /// stderr
    pub stderr: String,
}

impl DressedShResponse {
    fn get_exit_code(&mut self) -> i64 {
        self.exit_code as i64
    }
    fn get_stdout(&mut self) -> String {
        self.stdout.clone()
    }
    fn get_stderr(&mut self) -> String {
        self.stderr.clone()
    }

    pub fn unwrap(&mut self) -> std::result::Result<String, Box<rhai::EvalAltResult>> {
        into_rhai_result(if self.exit_code == 0 {
            Ok(self.stdout.clone())
        } else {
            Err(anyhow!("unexpected exit_code: {}", self.exit_code))
        })
    }
}

impl From<ShResponse> for DressedShResponse {
    fn from(value: ShResponse) -> Self {
        Self {
            exit_code: value.exit_code,
            stdout: value.stdout,
            stderr: value.stderr,
        }
    }
}

#[cfg(test)]
mod tests {
    use super::*;
    use crate::engine::{
        self, HttpResponse, JobConfig, JobInfo, JobStatus, JobType, JrpcRequest, NodeEnv,
        RestRequest, RestartConfig, RestartPolicy, ShResponse,
    };
    use crate::plugin::NodeHealth;
    use crate::plugin_config::{AlternativeDownload, Job};
    use eyre::bail;
    use mockall::*;
    use std::collections::HashMap;
    use std::path::PathBuf;
    use std::time::SystemTime;

    mock! {
        #[derive(Debug)]
        pub BabelEngine {}

        impl Engine for BabelEngine {
            fn create_job(&self, job_name: &str, job_config: JobConfig) -> Result<()>;
            fn start_job(&self, job_name: &str) -> Result<()>;
            fn stop_job(&self, job_name: &str) -> Result<()>;
            fn stop_all_jobs(&self) -> Result<()>;
            fn cleanup_job(&self, job_name: &str) -> Result<()>;
            fn job_info(&self, job_name: &str) -> Result<engine::JobInfo>;
            fn get_jobs(&self) -> Result<engine::JobsInfo>;
            fn run_jrpc(&self, req: JrpcRequest, timeout: Option<Duration>) -> Result<HttpResponse>;
            fn run_rest(&self, req: RestRequest, timeout: Option<Duration>) -> Result<HttpResponse>;
            fn run_sh(&self, body: &str, timeout: Option<Duration>) -> Result<ShResponse>;
            fn sanitize_sh_param(&self, param: &str) -> Result<String>;
            fn render_template(
                &self,
                template: &Path,
                destination: &Path,
                params: &str,
            ) -> Result<()>;
            fn node_params(&self) -> HashMap<String, String>;
            fn node_env(&self) -> NodeEnv;
            fn save_data(&self, value: &str) -> Result<()>;
            fn load_data(&self) -> Result<String>;
            fn save_config(&self, value: &PluginConfig) -> Result<()>;
            fn load_config(&self) -> Result<PluginConfig>;
            fn log(&self, level: Level, message: &str);
            fn add_task(
                &self,
                task_name: &str,
                schedule: &str,
                function_name: &str,
                function_param: &str,
            ) -> Result<()>;
            fn delete_task(&self, task_name: &str) -> Result<()>;
            fn protocol_data_stamp(&self) -> Result<Option<SystemTime>>;
            fn has_protocol_archive(&self) -> Result<bool>;
            fn get_secret(&self, name: &str) -> Result<Option<Vec<u8>>>;
            fn put_secret(&self, name: &str, value: Vec<u8>) -> Result<()>;
            fn file_read(&self, path: &Path) -> Result<Vec<u8>>;
            fn file_write(&self, path: &Path, content: Vec<u8>) -> Result<()>;
        }
    }

    #[test]
    fn test_capabilities() -> Result<()> {
        let script = r#"
        fn function_A(any_param) {
        }

        fn function_b(more, params) {
        }

        fn functionC() {
            // no params
        }
"#;

        let mut babel = MockBabelEngine::new();
        babel
            .expect_load_config()
            .returning(|| Ok(Default::default()));
        let plugin = RhaiPlugin::from_str(script, babel)?;
        let mut expected_capabilities = vec![
            "init".to_string(),
            "upload".to_string(),
            "function_A".to_string(),
            "function_b".to_string(),
            "functionC".to_string(),
        ];
        expected_capabilities.sort();
        let mut capabilities = plugin.capabilities();
        capabilities.sort();
        assert_eq!(expected_capabilities, capabilities);
        Ok(())
    }

    #[test]
    fn test_call_build_in_functions() -> Result<()> {
        let script = r#"
        fn init() {
            save_data("init");
        }

        fn upload() {
            save_data("upload");
        }

        fn height() {
            77
        }

        fn block_age() {
            18
        }

        fn apr() {
            5.25
        }

        fn jailed() {
            false
        }

        fn jailed_reason() {
            ""
        }

        fn sqd_name() {
            "sqd name"
        }

        fn name() {
            "block name"
        }

        fn address() {
            "node address"
        }

        fn consensus() {
            true
        }

        fn protocol_status() {
            #{state: "delinquent", health: "unhealthy"}
        }
"#;
        let mut babel = MockBabelEngine::new();
        babel.expect_node_env().returning(Default::default);
        babel.expect_load_config().returning(|| bail!("no config"));
        babel.expect_load_config().returning(|| bail!("no config"));
        babel
            .expect_save_data()
            .with(predicate::eq(INIT_FN_NAME))
            .return_once(|_| Ok(()));
        babel
            .expect_save_data()
            .with(predicate::eq("upload"))
            .return_once(|_| Ok(()));
        babel
            .expect_get_jobs()
            .return_once(|| Ok(HashMap::default()));
        let mut plugin = RhaiPlugin::from_str(script, babel)?.clone(); // call clone() to make sure it works as well
        plugin.init()?;
        assert_eq!(77, plugin.height()?);
        assert_eq!(18, plugin.block_age()?);
        assert_eq!(5.25, plugin.apr()?);
        assert_eq!(false, plugin.jailed()?);
        assert_eq!("", &plugin.jailed_reason()?);
        assert_eq!("sqd name", &plugin.sqd_name()?);
        assert_eq!("block name", &plugin.name()?);
        assert_eq!("node address", &plugin.address()?);
        assert!(plugin.consensus()?);
        assert_eq!(
            ProtocolStatus {
                state: "delinquent".to_string(),
                health: NodeHealth::Unhealthy,
            },
            plugin.protocol_status()?
        );
        Ok(())
    }

    #[test]
    fn test_call_custom_method_call_engine() -> Result<()> {
        let script = r#"
    fn custom_method(param) {
        debug("debug message");
        info("info message");
        warn("warn message");
        error("error message");
        let out = parse_json(param).a;
        start_job("test_job_name", #{
            job_type: #{
                run_sh: "job body",
            },
            restart: #{
                "on_failure": #{
                    max_retries: 3,
                    backoff_timeout_ms: 1000,
                    backoff_base_ms: 500,
                },
            },
            needs: ["needed"],
            run_as: "some_user",
        });
        create_job("download_job_name", #{
             job_type: #{
                download: #{},
            },
            restart: "never",
        });
        start_job("download_job_name");
        stop_job("test_job_name");
        out += "|" + job_info("test_job_name");
        out += "|" + get_jobs();
        out += "|" + run_jrpc(#{host: "host", method: "method", headers: [["custom_header", "header value"]]}).expect(200).key;
        out += "|" + run_jrpc(#{host: "host", method: "method", params: #{"chain": "x"}}, 1).expect(|code| code >= 200).param;
        out += "|" + run_jrpc(#{host: "host", method: "method", params: ["positional", "args", "array"]}, 1).body;
        let http_out = run_rest(#{url: "url"});
        out += "|" + http_out.body;
        out += "|" + http_out.status_code;
        out += "|" + run_rest(#{url: "url", headers: [["another-header", "another value"]]}, 2).body;
        out += "|" + run_sh("body").unwrap();
        let sh_out = run_sh("body", 3);
        out += "|" + sh_out.stderr;
        out += "|" + sh_out.exit_code;
        out += "|" + sanitize_sh_param("sh param");
        out += "|" + parse_hex("0xff").to_string();
        render_template("/template/path", "output/path.cfg", #{ PARAM1: "Value I"});
        out += "|" + node_params().to_json();
        out += "|" + node_env().node_id;
        save_data("some plugin data");
        out += "|" + load_data();
        file_write("/file/path", "file content".to_blob());
        out += "|" + file_read("/file/path");
        put_secret("secret_key", "some plugin secret".to_blob());
        try {
            get_secret("secret_key_0")
        } catch (err) {
            if err == "not_found" {
                out += "|" + get_secret("secret_key").as_string();
            }
        }
        out
    }
"#;
        let mut babel = MockBabelEngine::new();
        babel.expect_load_config().returning(|| bail!("no config"));
        babel
            .expect_log()
            .with(
                predicate::eq(Level::DEBUG),
                predicate::eq("\"debug message\""),
            )
            .return_once(|_, _| ());
        babel
            .expect_log()
            .with(predicate::eq(Level::INFO), predicate::eq("info message"))
            .return_once(|_, _| ());
        babel
            .expect_log()
            .with(predicate::eq(Level::WARN), predicate::eq("warn message"))
            .return_once(|_, _| ());
        babel
            .expect_log()
            .with(predicate::eq(Level::ERROR), predicate::eq("error message"))
            .return_once(|_, _| ());
        babel
            .expect_create_job()
            .with(
                predicate::eq("test_job_name"),
                predicate::eq(JobConfig {
                    job_type: JobType::RunSh("job body".to_string()),
                    restart: RestartPolicy::OnFailure(RestartConfig {
                        backoff_timeout_ms: 1000,
                        backoff_base_ms: 500,
                        max_retries: Some(3),
                    }),
                    shutdown_timeout_secs: None,
                    shutdown_signal: None,
                    needs: Some(vec!["needed".to_string()]),
                    wait_for: None,
                    run_as: Some("some_user".to_string()),
                    log_buffer_capacity_mb: None,
                    log_timestamp: None,
                    use_protocol_data: None,
                    one_time: None,
                }),
            )
            .return_once(|_, _| Ok(()));
        babel
            .expect_start_job()
            .with(predicate::eq("test_job_name"))
            .return_once(|_| Ok(()));
        babel
            .expect_create_job()
            .with(
                predicate::eq("download_job_name"),
                predicate::eq(JobConfig {
                    job_type: JobType::Download {
                        max_connections: None,
                        max_runners: None,
                    },
                    restart: RestartPolicy::Never,
                    shutdown_timeout_secs: None,
                    shutdown_signal: None,
                    needs: None,
                    wait_for: None,
                    run_as: None,
                    log_buffer_capacity_mb: None,
                    log_timestamp: None,
                    use_protocol_data: None,
                    one_time: None,
                }),
            )
            .return_once(|_, _| Ok(()));
        babel
            .expect_start_job()
            .with(predicate::eq("download_job_name"))
            .return_once(|_| Ok(()));
        babel
            .expect_stop_job()
            .with(predicate::eq("test_job_name"))
            .return_once(|_| Ok(()));
        babel
            .expect_job_info()
            .with(predicate::eq("test_job_name"))
            .return_once(|_| {
                Ok(JobInfo {
                    status: JobStatus::Finished {
                        exit_code: Some(1),
                        message: "error msg".to_string(),
                    },
                    timestamp: SystemTime::UNIX_EPOCH,
                    progress: None,
                    restart_count: 0,
                    logs: vec![],
                    upgrade_blocking: false,
                })
            });
        babel.expect_get_jobs().return_once(|| {
            Ok(HashMap::from_iter([(
                "custom_name".to_string(),
                JobInfo {
                    status: JobStatus::Running,
                    timestamp: SystemTime::UNIX_EPOCH,
                    progress: Default::default(),
                    restart_count: 0,
                    logs: vec![],
                    upgrade_blocking: true,
                },
            )]))
        });
        babel
            .expect_run_jrpc()
            .with(
                predicate::eq(JrpcRequest {
                    host: "host".to_string(),
                    method: "method".to_string(),
                    params: None,
                    headers: Some(vec![(
                        "custom_header".to_string(),
                        "header value".to_string(),
                    )]),
                }),
                predicate::eq(None),
            )
            .return_once(|_, _| {
                Ok(HttpResponse {
                    status_code: 200,
                    body: r#"{"key": "jrpc_response"}"#.to_string(),
                })
            });
        babel
            .expect_run_jrpc()
            .with(
                predicate::eq(JrpcRequest {
                    host: "host".to_string(),
                    method: "method".to_string(),
                    params: Some(r#"{"chain":"x"}"#.to_string()),
                    headers: None,
                }),
                predicate::eq(Some(Duration::from_secs(1))),
            )
            .return_once(|_, _| {
                Ok(HttpResponse {
                    status_code: 204,
                    body: r#"{"param":"jrpc_with_map_and_timeout_response"}"#.to_string(),
                })
            });
        babel
            .expect_run_jrpc()
            .with(
                predicate::eq(JrpcRequest {
                    host: "host".to_string(),
                    method: "method".to_string(),
                    params: Some(r#"["positional","args","array"]"#.to_string()),
                    headers: None,
                }),
                predicate::eq(Some(Duration::from_secs(1))),
            )
            .return_once(|_, _| {
                Ok(HttpResponse {
                    status_code: 200,
                    body: "jrpc_with_array_and_timeout_response".to_string(),
                })
            });
        babel
            .expect_run_rest()
            .with(
                predicate::eq(RestRequest {
                    url: "url".to_string(),
                    headers: None,
                }),
                predicate::eq(None),
            )
            .return_once(|_, _| {
                Ok(HttpResponse {
                    status_code: 200,
                    body: "rest_response".to_string(),
                })
            });
        babel
            .expect_run_rest()
            .with(
                predicate::eq(RestRequest {
                    url: "url".to_string(),
                    headers: Some(vec![(
                        "another-header".to_string(),
                        "another value".to_string(),
                    )]),
                }),
                predicate::eq(Some(Duration::from_secs(2))),
            )
            .return_once(|_, _| {
                Ok(HttpResponse {
                    status_code: 204,
                    body: "rest_with_timeout_response".to_string(),
                })
            });
        babel
            .expect_run_sh()
            .with(predicate::eq("body"), predicate::eq(None))
            .return_once(|_, _| {
                Ok(ShResponse {
                    exit_code: 0,
                    stdout: "sh_response".to_string(),
                    stderr: "".to_string(),
                })
            });
        babel
            .expect_run_sh()
            .with(
                predicate::eq("body"),
                predicate::eq(Some(Duration::from_secs(3))),
            )
            .return_once(|_, _| {
                Ok(ShResponse {
                    exit_code: -1,
                    stdout: "".to_string(),
                    stderr: "sh_with_timeout_err".to_string(),
                })
            });
        babel
            .expect_sanitize_sh_param()
            .with(predicate::eq("sh param"))
            .return_once(|_| Ok("sh_sanitized".to_string()));
        babel
            .expect_render_template()
            .with(
                predicate::eq(Path::new("/template/path")),
                predicate::eq(Path::new("output/path.cfg")),
                predicate::eq(r#"{"PARAM1":"Value I"}"#),
            )
            .return_once(|_, _, _| Ok(()));
        babel
            .expect_node_params()
            .return_once(|| HashMap::from_iter([("key_A".to_string(), "value_A".to_string())]));
        babel.expect_node_env().once().returning(|| NodeEnv {
            node_id: "node_id".to_string(),
            ..Default::default()
        });
        babel
            .expect_save_data()
            .with(predicate::eq("some plugin data"))
            .return_once(|_| Ok(()));
        babel
            .expect_load_data()
            .return_once(|| Ok("loaded data".to_string()));
        babel
            .expect_file_write()
            .with(
                predicate::eq(Path::new("/file/path")),
                predicate::eq("file content".as_bytes().to_vec()),
            )
            .return_once(|_, _| Ok(()));
        babel
            .expect_file_read()
            .with(predicate::eq(Path::new("/file/path")))
            .return_once(|_| Ok("file content".as_bytes().to_vec()));
        babel
            .expect_put_secret()
            .with(
                predicate::eq("secret_key"),
                predicate::eq("some plugin secret".as_bytes().to_vec()),
            )
            .return_once(|_, _| Ok(()));
        babel
            .expect_get_secret()
            .with(predicate::eq("secret_key_0"))
            .return_once(|_| Ok(None));
        babel
            .expect_get_secret()
            .with(predicate::eq("secret_key"))
            .return_once(|_| Ok(Some("psecret".as_bytes().to_vec())));

        let plugin = RhaiPlugin::from_str(script, babel).unwrap();
        assert_eq!(
            r#"json_as_param|#{"logs": [], "progress": (), "restart_count": 0, "status": #{"finished": #{"exit_code": 1, "message": "error msg"}}, "timestamp": #{"nanos_since_epoch": 0, "secs_since_epoch": 0}, "upgrade_blocking": false}|#{"custom_name": #{"logs": [], "progress": (), "restart_count": 0, "status": "running", "timestamp": #{"nanos_since_epoch": 0, "secs_since_epoch": 0}, "upgrade_blocking": true}}|jrpc_response|jrpc_with_map_and_timeout_response|jrpc_with_array_and_timeout_response|rest_response|200|rest_with_timeout_response|sh_response|sh_with_timeout_err|-1|sh_sanitized|255|{"key_A":"value_A"}|node_id|loaded data|file content|psecret"#,
            plugin
                .call_custom_method("custom_method", r#"{"a":"json_as_param"}"#)
                .unwrap()
        );
        Ok(())
    }

    #[test]
    fn test_protocol_status() -> Result<()> {
        let script = r#"
            fn plugin_config() {#{
                services: [
                    #{
                        name: "protocol_service_a",
                        run_sh: `echo A`,
                    },
                    #{
                        name: "protocol_service_b",
                        run_sh: `echo B`,
                    }
                ],
            }}

            fn init() {}

            fn protocol_status() {
                #{state: "delinquent", health: "unhealthy"}
            }
            "#;
        let mut babel = MockBabelEngine::new();
        babel.expect_load_config().returning(|| bail!("no config"));
        babel.expect_save_config().once().returning(|_| Ok(()));
        babel.expect_node_env().returning(|| NodeEnv {
            node_id: "node-id".to_string(),
            node_name: "node name".to_string(),
            ..Default::default()
        });
        babel.expect_get_jobs().once().returning(|| {
            Ok(HashMap::from_iter([(
                "download".to_string(),
                JobInfo {
                    status: JobStatus::Running,
                    timestamp: SystemTime::UNIX_EPOCH,
                    progress: Default::default(),
                    restart_count: 0,
                    logs: vec![],
                    upgrade_blocking: true,
                },
            )]))
        });
        babel.expect_get_jobs().once().returning(|| {
            Ok(HashMap::from_iter([
                (
                    "protocol_service_a".to_string(),
                    JobInfo {
                        status: JobStatus::Running,
                        timestamp: SystemTime::UNIX_EPOCH,
                        progress: Default::default(),
                        restart_count: 0,
                        logs: vec![],
                        upgrade_blocking: true,
                    },
                ),
                (
                    "protocol_service_b".to_string(),
                    JobInfo {
                        status: JobStatus::Pending {
                            waiting_for: vec![],
                        },
                        timestamp: SystemTime::UNIX_EPOCH,
                        progress: Default::default(),
                        restart_count: 0,
                        logs: vec![],
                        upgrade_blocking: true,
                    },
                ),
            ]))
        });
        babel.expect_get_jobs().once().returning(|| {
            Ok(HashMap::from_iter([(
                UPLOAD_JOB_NAME.to_string(),
                JobInfo {
                    status: JobStatus::Running,
                    timestamp: SystemTime::UNIX_EPOCH,
                    progress: Default::default(),
                    restart_count: 0,
                    logs: vec![],
                    upgrade_blocking: true,
                },
            )]))
        });
        babel
            .expect_get_jobs()
            .once()
            .returning(|| Ok(HashMap::default()));

        let mut plugin = RhaiPlugin::from_str(script, babel)?;
        plugin.init()?;
        assert_eq!(
            ProtocolStatus {
                state: DOWNLOADING_STATE_NAME.to_owned(),
                health: NodeHealth::Neutral
            },
            plugin.protocol_status()?
        );
        assert_eq!(
            ProtocolStatus {
                state: STARTING_STATE_NAME.to_owned(),
                health: NodeHealth::Neutral
            },
            plugin.protocol_status()?
        );
        assert_eq!(
            ProtocolStatus {
                state: UPLOADING_STATE_NAME.to_owned(),
                health: NodeHealth::Neutral
            },
            plugin.protocol_status()?
        );
        assert_eq!(
            ProtocolStatus {
                state: "delinquent".to_string(),
                health: NodeHealth::Unhealthy,
            },
            plugin.protocol_status()?
        );
        Ok(())
    }

    #[test]
    fn test_run_actions_without_jobs() -> Result<()> {
        let mut babel = MockBabelEngine::new();
        babel.expect_load_config().returning(|| bail!("no config"));
        babel
            .expect_run_sh()
            .with(predicate::eq("echo action_cmd"), predicate::eq(None))
            .return_once(|_, _| {
                Ok(ShResponse {
                    exit_code: 0,
                    stdout: "".to_string(),
                    stderr: "".to_string(),
                })
            });
        let plugin = RhaiPlugin::from_str("", babel)?;
        assert_eq!(
            vec!["some_job".to_string()],
            plugin
                .bare
                .run_actions(
                    Some(Actions {
                        commands: vec!["echo action_cmd".to_string()],
                        jobs: vec![]
                    }),
                    vec!["some_job".to_string()]
                )
                .unwrap()
        );
        Ok(())
    }

    #[test]
    fn test_default_upload() -> Result<()> {
        let script = r#"
            fn plugin_config() {#{
                services: [
                    #{
                        name: "protocol_service",
                        run_sh: `echo A`,
                        run_as: "some_user",
                    },
                    #{
                        name: "non_protocol_service",
                        run_sh: `echo B`,
                        use_protocol_data: false,
                    },
                ],
                pre_upload: #{
                    commands: [
                        `echo pre_upload_cmd`,
                    ],
                    jobs: [
                        #{
                            name: "pre_upload_job",
                            run_sh: `echo pre_upload_job`,
                            needs: ["some"],
                        }
                    ]
                },
                post_upload: [
                    #{
                        name: "post_upload_job",
                        run_sh: `echo post_upload_job`,
                        needs: ["some"],
                        use_protocol_data: true,
                    }
                ],
            }}
            fn init() {}
            "#;
        let mut babel = MockBabelEngine::new();
        babel.expect_load_config().returning(|| bail!("no config"));
        babel.expect_save_config().once().returning(|_| Ok(()));
        babel.expect_node_env().returning(|| NodeEnv {
            node_id: "node-id".to_string(),
            node_name: "node name".to_string(),
            ..Default::default()
        });
        babel
            .expect_run_sh()
            .with(predicate::eq("echo pre_upload_cmd"), predicate::eq(None))
            .return_once(|_, _| {
                Ok(ShResponse {
                    exit_code: 0,
                    stdout: "".to_string(),
                    stderr: "".to_string(),
                })
            });
        babel
            .expect_stop_job()
            .with(predicate::eq("protocol_service"))
            .return_once(|_| Ok(()));
        babel
            .expect_create_job()
            .with(
                predicate::eq("pre_upload_job"),
                predicate::eq(plugin_config::build_job_config(Job {
                    name: "pre_upload_job".to_string(),
                    run_sh: "echo pre_upload_job".to_string(),
                    restart: None,
                    shutdown_timeout_secs: None,
                    shutdown_signal: None,
                    needs: Some(vec!["some".to_string()]),
                    run_as: None,
                    log_buffer_capacity_mb: None,
                    log_timestamp: None,
                    use_protocol_data: None,
                    one_time: None,
                })),
            )
            .once()
            .returning(|_, _| Ok(()));
        babel
            .expect_start_job()
            .with(predicate::eq("pre_upload_job"))
            .once()
            .returning(|_| Ok(()));
        babel
            .expect_create_job()
            .with(
                predicate::eq(UPLOAD_JOB_NAME),
                predicate::eq(plugin_config::build_upload_job_config(
                    None,
                    vec!["pre_upload_job".to_string()],
                )),
            )
            .once()
            .returning(|_, _| Ok(()));
        babel
            .expect_start_job()
            .with(predicate::eq(UPLOAD_JOB_NAME))
            .once()
            .returning(|_| Ok(()));
        babel
            .expect_create_job()
            .with(
                predicate::eq("post_upload_job"),
                predicate::eq(plugin_config::build_job_config(Job {
                    name: "post_upload_job".to_string(),
                    run_sh: "echo post_upload_job".to_string(),
                    restart: None,
                    shutdown_timeout_secs: None,
                    shutdown_signal: None,
                    needs: Some(vec!["some".to_string(), UPLOAD_JOB_NAME.to_string()]),
                    run_as: None,
                    log_buffer_capacity_mb: None,
                    log_timestamp: None,
                    use_protocol_data: Some(true),
                    one_time: None,
                })),
            )
            .once()
            .returning(|_, _| Ok(()));
        babel
            .expect_start_job()
            .with(predicate::eq("post_upload_job"))
            .once()
            .returning(|_| Ok(()));
        babel
            .expect_create_job()
            .with(
                predicate::eq("protocol_service"),
                predicate::eq(plugin_config::build_service_job_config(
                    Service {
                        name: "protocol_service".to_string(),
                        run_sh: "echo A".to_string(),
                        restart_config: None,
                        shutdown_timeout_secs: None,
                        shutdown_signal: None,
                        run_as: Some("some_user".to_string()),
                        use_protocol_data: true,
                        log_buffer_capacity_mb: None,
                        log_timestamp: None,
<<<<<<< HEAD
                        data_dir: None,
                        store_key: None,
                        archive: true,      // Default to archived
=======
                        // data_dir: None,
                        // store_key: None,
                        // archive: true,      // Default to archived
>>>>>>> ac205d69
                    },
                    vec![],
                    vec!["post_upload_job".to_string()],
                )),
            )
            .once()
            .returning(|_, _| Ok(()));
        babel
            .expect_start_job()
            .with(predicate::eq("protocol_service"))
            .once()
            .returning(|_| Ok(()));

        let mut plugin = RhaiPlugin::from_str(script, babel)?;
        plugin.init()?;
        assert!(plugin.capabilities().iter().any(|v| v == "upload"));
        plugin.upload().unwrap();
        Ok(())
    }

    #[test]
    fn test_default_init() -> Result<()> {
        let script = r#"
            fn plugin_config() {#{
                config_files: [
                    #{
                        template: "/var/lib/babel/templates/config.template",
                        destination: "/etc/service.config",
                        params: #{
                            node_name: node_env().node_name
                        },
                    },
                    #{
                        template: "/var/lib/babel/templates/base_config.template",
                        destination: "/etc/default_service.config",
                        params: #{
                            node_id: node_env().node_id
                        },
                    },
                ],
                aux_services: [
                    #{
                        name: "nginx",
                        run_sh: `nginx with params`,
                    },
                ],
                init: #{
                    commands: [
                        `echo init_cmd`,
                    ],
                    jobs: [
                        #{
                            name: "init_job",
                            run_sh: `echo init_job`,
                            one_time: true
                        }
                    ]
                },
                alternative_download: #{
                    run_sh: `alternative download`,
                },
                post_download: [
                    #{
                        name: "post_download_job",
                        run_sh: `echo post_download_job`,
                        needs: ["some"],
                    }
                ],
                services: [
                    #{
                        name: "protocol_service",
                        run_sh: `echo A`,
                    },
                    #{
                        name: "non_protocol_service",
                        run_sh: `echo B`,
                        use_protocol_data: false,
                    },
                ],
                scheduled: [
                    #{
                        name: "some_task",
                        schedule: "* * * * * * *",
                        function: "fn_name",
                        param: "param_value",
                    }
                ],
            }}
            "#;
        let mut babel = MockBabelEngine::new();
        babel.expect_load_config().returning(|| bail!("no config"));
        babel.expect_save_config().once().returning(|_| Ok(()));
        babel.expect_node_env().returning(|| NodeEnv {
            node_id: "node-id".to_string(),
            node_name: "node name".to_string(),
            ..Default::default()
        });
        babel.expect_stop_all_jobs().once().returning(|| Ok(()));
        babel
            .expect_render_template()
            .with(
                predicate::eq(PathBuf::from(
                    "/var/lib/babel/templates/base_config.template",
                )),
                predicate::eq(PathBuf::from("/etc/default_service.config")),
                predicate::eq(r#"{"node_id":"node-id"}"#),
            )
            .once()
            .returning(|_, _, _| Ok(()));
        babel
            .expect_render_template()
            .with(
                predicate::eq(PathBuf::from("/var/lib/babel/templates/config.template")),
                predicate::eq(PathBuf::from("/etc/service.config")),
                predicate::eq(r#"{"node_name":"node name"}"#),
            )
            .once()
            .returning(|_, _, _| Ok(()));
        babel
            .expect_create_job()
            .with(
                predicate::eq("nginx"),
                predicate::eq(plugin_config::build_service_job_config(
                    Service {
                        name: "nginx".to_string(),
                        run_sh: "nginx with params".to_string(),
                        restart_config: None,
                        shutdown_timeout_secs: None,
                        shutdown_signal: None,
                        run_as: None,
                        use_protocol_data: false,
                        log_buffer_capacity_mb: None,
                        log_timestamp: None,
<<<<<<< HEAD
                        data_dir: None,
                        store_key: None,
                        archive: true,      // Default to archived
=======
                        // data_dir: None,
                        // store_key: None,
                        // archive: true,      // Default to archived
>>>>>>> ac205d69
                    },
                    vec![],
                    vec![],
                )),
            )
            .once()
            .returning(|_, _| Ok(()));
        babel
            .expect_start_job()
            .with(predicate::eq("nginx"))
            .once()
            .returning(|_| Ok(()));
        babel
            .expect_run_sh()
            .with(predicate::eq("echo init_cmd"), predicate::eq(None))
            .return_once(|_, _| {
                Ok(ShResponse {
                    exit_code: 0,
                    stdout: "".to_string(),
                    stderr: "".to_string(),
                })
            });
        babel
            .expect_create_job()
            .with(
                predicate::eq("init_job"),
                predicate::eq(plugin_config::build_job_config(Job {
                    name: "init_job".to_string(),
                    run_sh: "echo init_job".to_string(),
                    restart: None,
                    shutdown_timeout_secs: None,
                    shutdown_signal: None,
                    needs: Some(vec![]),
                    run_as: None,
                    log_buffer_capacity_mb: None,
                    log_timestamp: None,
                    use_protocol_data: None,
                    one_time: Some(true),
                })),
            )
            .once()
            .returning(|_, _| Ok(()));
        babel
            .expect_start_job()
            .with(predicate::eq("init_job"))
            .once()
            .returning(|_| Ok(()));
        babel
            .expect_protocol_data_stamp()
            .once()
            .returning(|| Ok(None));
        babel
            .expect_has_protocol_archive()
            .once()
            .returning(|| Ok(false));
        babel
            .expect_create_job()
            .with(
                predicate::eq(DOWNLOAD_JOB_NAME),
                predicate::eq(plugin_config::build_alternative_download_job_config(
                    AlternativeDownload {
                        run_sh: "alternative download".to_string(),
                        restart_config: None,
                        run_as: None,
                        log_buffer_capacity_mb: None,
                        log_timestamp: None,
                    },
                    vec!["init_job".to_string()],
                )),
            )
            .once()
            .returning(|_, _| Ok(()));
        babel
            .expect_start_job()
            .with(predicate::eq(DOWNLOAD_JOB_NAME))
            .once()
            .returning(|_| Ok(()));
        babel
            .expect_create_job()
            .with(
                predicate::eq("post_download_job"),
                predicate::eq(plugin_config::build_job_config(Job {
                    name: "post_download_job".to_string(),
                    run_sh: "echo post_download_job".to_string(),
                    restart: None,
                    shutdown_timeout_secs: None,
                    shutdown_signal: None,
                    needs: Some(vec!["some".to_string(), DOWNLOAD_JOB_NAME.to_string()]),
                    run_as: None,
                    log_buffer_capacity_mb: None,
                    log_timestamp: None,
                    use_protocol_data: None,
                    one_time: None,
                })),
            )
            .once()
            .returning(|_, _| Ok(()));
        babel
            .expect_start_job()
            .with(predicate::eq("post_download_job"))
            .once()
            .returning(|_| Ok(()));
        babel
            .expect_create_job()
            .with(
                predicate::eq("protocol_service"),
                predicate::eq(plugin_config::build_service_job_config(
                    Service {
                        name: "protocol_service".to_string(),
                        run_sh: "echo A".to_string(),
                        restart_config: None,
                        shutdown_timeout_secs: None,
                        shutdown_signal: None,
                        run_as: None,
                        use_protocol_data: true,
                        log_buffer_capacity_mb: None,
                        log_timestamp: None,
<<<<<<< HEAD
                        data_dir: None,
                        store_key: None,
                        archive: true,      // Default to archived
=======
                        // data_dir: None,
                        // store_key: None,
                        // archive: true,      // Default to archived
>>>>>>> ac205d69
                    },
                    vec!["post_download_job".to_string()],
                    vec![],
                )),
            )
            .once()
            .returning(|_, _| Ok(()));
        babel
            .expect_start_job()
            .with(predicate::eq("protocol_service"))
            .once()
            .returning(|_| Ok(()));
        babel
            .expect_create_job()
            .with(
                predicate::eq("non_protocol_service"),
                predicate::eq(plugin_config::build_service_job_config(
                    Service {
                        name: "non_protocol_service".to_string(),
                        run_sh: "echo B".to_string(),
                        restart_config: None,
                        shutdown_timeout_secs: None,
                        shutdown_signal: None,
                        run_as: None,
                        use_protocol_data: false,
                        log_buffer_capacity_mb: None,
                        log_timestamp: None,
<<<<<<< HEAD
                        data_dir: None,
                        store_key: None,
                        archive: true,      // Default to archived
=======
                        // data_dir: None,
                        // store_key: None,
                        // archive: true,      // Default to archived
>>>>>>> ac205d69
                    },
                    vec![],
                    vec![],
                )),
            )
            .once()
            .returning(|_, _| Ok(()));
        babel
            .expect_start_job()
            .with(predicate::eq("non_protocol_service"))
            .once()
            .returning(|_| Ok(()));

        babel
            .expect_add_task()
            .with(
                predicate::eq("some_task"),
                predicate::eq("* * * * * * *"),
                predicate::eq("fn_name"),
                predicate::eq("param_value"),
            )
            .once()
            .returning(|_, _, _, _| Ok(()));
        let mut plugin = RhaiPlugin::from_str(script, babel)?;
        plugin.init().unwrap();
        assert!(plugin.capabilities().iter().any(|v| v == "init"));
        Ok(())
    }

    #[test]
    fn test_errors_handling() -> Result<()> {
        let script = r#"
            fn plugin_config() {#{
                services: []
            }}

            fn custom_method_with_exception(param) {
                throw "some Rhai exception";
                ""
            }

            fn custom_failing_method(param) {
                load_data()
            }
        "#;
        let mut babel = MockBabelEngine::new();
        babel.expect_load_config().returning(|| bail!("no config"));
        babel
            .expect_save_config()
            .once()
            .returning(|_| bail!("failed to save plugin config"));
        babel.expect_node_env().returning(Default::default);
        babel
            .expect_load_data()
            .return_once(|| bail!("some Rust error"));
        let mut plugin = RhaiPlugin::from_str(script, babel)?;
        assert_eq!(
            "Rhai function 'custom_method_with_exception' returned error",
            plugin
                .call_custom_method("custom_method_with_exception", "")
                .unwrap_err()
                .to_string()
        );
        assert!(format!(
            "{:#}",
            plugin
                .call_custom_method("custom_failing_method", "")
                .unwrap_err()
        )
        .starts_with(
            "Rhai function 'custom_failing_method' returned error: Runtime error: some Rust error"
        ));
        assert_eq!(
            "no matching method 'no_method' found",
            format!(
                "{:#}",
                plugin.call_custom_method("no_method", "").unwrap_err()
            )
        );
        assert_eq!(
            "failed to save plugin config",
            format!("{:#}", plugin.reload_plugin_config().unwrap_err())
        );
        Ok(())
    }
}<|MERGE_RESOLUTION|>--- conflicted
+++ resolved
@@ -619,15 +619,9 @@
                             use_protocol_data: false,
                             log_buffer_capacity_mb: service.log_buffer_capacity_mb,
                             log_timestamp: service.log_timestamp,
-<<<<<<< HEAD
                             data_dir: None,           // AuxServices don't have data directories
                             store_key: None,          // AuxServices don't have store keys  
                             archive: false,           // AuxServices are not archived by default
-=======
-                            // data_dir: None,           // AuxServices don't have data directories
-                            // store_key: None,          // AuxServices don't have store keys  
-                            // archive: false,           // AuxServices are not archived by default
->>>>>>> ac205d69
                         },
                         vec![],
                         vec![],
@@ -1921,15 +1915,9 @@
                         use_protocol_data: true,
                         log_buffer_capacity_mb: None,
                         log_timestamp: None,
-<<<<<<< HEAD
                         data_dir: None,
                         store_key: None,
                         archive: true,      // Default to archived
-=======
-                        // data_dir: None,
-                        // store_key: None,
-                        // archive: true,      // Default to archived
->>>>>>> ac205d69
                     },
                     vec![],
                     vec!["post_upload_job".to_string()],
@@ -2063,15 +2051,9 @@
                         use_protocol_data: false,
                         log_buffer_capacity_mb: None,
                         log_timestamp: None,
-<<<<<<< HEAD
                         data_dir: None,
                         store_key: None,
                         archive: true,      // Default to archived
-=======
-                        // data_dir: None,
-                        // store_key: None,
-                        // archive: true,      // Default to archived
->>>>>>> ac205d69
                     },
                     vec![],
                     vec![],
@@ -2189,15 +2171,9 @@
                         use_protocol_data: true,
                         log_buffer_capacity_mb: None,
                         log_timestamp: None,
-<<<<<<< HEAD
                         data_dir: None,
                         store_key: None,
                         archive: true,      // Default to archived
-=======
-                        // data_dir: None,
-                        // store_key: None,
-                        // archive: true,      // Default to archived
->>>>>>> ac205d69
                     },
                     vec!["post_download_job".to_string()],
                     vec![],
@@ -2225,15 +2201,9 @@
                         use_protocol_data: false,
                         log_buffer_capacity_mb: None,
                         log_timestamp: None,
-<<<<<<< HEAD
                         data_dir: None,
                         store_key: None,
                         archive: true,      // Default to archived
-=======
-                        // data_dir: None,
-                        // store_key: None,
-                        // archive: true,      // Default to archived
->>>>>>> ac205d69
                     },
                     vec![],
                     vec![],
