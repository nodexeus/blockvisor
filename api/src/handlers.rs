// This will eventually be broken out into sub files in module

<<<<<<< HEAD
use authy::{Client, Status};
use axum::{Extension, http::StatusCode, Json, response::{IntoResponse, Response}};
=======
use crate::{
    errors::ApiError,
    models::{RegistrationReq, User},
};
use anyhow::Result;
use axum::{http::StatusCode, Extension, Json};
>>>>>>> 6a187a09
use sqlx::PgPool;
use tracing::instrument;
use uuid::Uuid;

use crate::auth::Authentication;
use crate::config::AuthyConfig;
use crate::models::{AuthyRegistrationReq, AuthyUser, AuthyVerifyReq, PasswordResetRequest};
use crate::models::PwdResetInfo;
use crate::models::RegistrationReq;
use crate::models::User;
use crate::models::UserLoginRequest;
use crate::models::UserRefreshRequest;

type ApiResponse = crate::errors::Result<Response>;

/// GET handler for health requests by an application platform
///
/// Intended for use in environments such as Amazon ECS or Kubernetes which want
/// to validate that the HTTP service is available for traffic, by returning a
/// 200 OK response with any content.
#[allow(clippy::unused_async)]
pub async fn health() -> &'static str {
    "OK"
}

#[instrument(skip(db))]
pub async fn registration_create(
    db: Extension<PgPool>,
    Json(payload): Json<RegistrationReq>,
) -> Result<(StatusCode, Json<User>), ApiError> {
    unimplemented!()
}

pub async fn create_user(
    Json(user_req): Json<RegistrationReq>,
    Extension(db_pool): Extension<PgPool>,
) -> ApiResponse
{
    let result = User::create_user(user_req, &db_pool).await;
    match result {
        Ok(summary) => Ok((Json(summary)).into_response()),
        Err(err) => {
            Err(err)
        }
    }
}

pub async fn user_summary(
    Extension(db_pool): Extension<PgPool>,
    axum::extract::Path(id): axum::extract::Path<Uuid>,
    auth: Authentication,
) -> ApiResponse
{
    let _ = auth.try_admin()?;
    let result = User::find_summary_by_user(&id, &db_pool).await;

    match result {
        Ok(summary) => Ok((Json(summary)).into_response()),
        Err(err) => {
            Err(err)
        }
    }
}


pub async fn login(
    Json(user_login_req): Json<UserLoginRequest>,
    Extension(db_pool): Extension<PgPool>,
) -> ApiResponse {
    let result = User::login(user_login_req, &db_pool).await;
    match result {
        Ok(user) => Ok((Json(user)).into_response()),
        Err(err) => {
            Err(err)
        }
    }
}

pub async fn whoami(Extension(db_pool): Extension<PgPool>,
                    //     auth: Authentication,
                    axum::extract::Path(id): axum::extract::Path<Uuid>,
) -> ApiResponse {
    let result = User::find_by_id(id, &db_pool).await;
    match result {
        Ok(user) => Ok((Json(user)).into_response()),
        Err(err) => {
            Err(err)
        }
    }
}

pub async fn refresh(Json(req): Json<UserRefreshRequest>, Extension(db_pool): Extension<PgPool>) -> ApiResponse {
    let result = User::refresh(req, &db_pool).await;
    match result {
        Ok(user) => Ok((Json(user)).into_response()),
        Err(err) => {
            Err(err)
        }
    }
}


pub async fn reset_pwd(
    Json(password_reset_req): Json<PasswordResetRequest>,
    Extension(db_pool): Extension<PgPool>,
) -> ApiResponse {
    let result = User::email_reset_password(password_reset_req, &db_pool).await;
    match result {
        Ok(_) => Ok((Json("An email with reset instructions has been sent.".to_string())).into_response()),
        Err(err) => {
            Err(err)
        }
    }
}


pub async fn update_pwd(
    Json(password_reset_req): Json<PwdResetInfo>,
    Extension(db_pool): Extension<PgPool>,
) -> ApiResponse {
    let result = User::reset_password(&password_reset_req, &db_pool).await;
    match result {
        Ok(user) => Ok((Json(user)).into_response()),
        Err(err) => {
            Err(err)
        }
    }
}

// TODO : move to config files
const API_URL: &str = "https://api.authy.com";
const API_KEY: &str = "yb0mhD2F2Otb5CJxRoPWLWnTNeQgGs5U";

pub async fn authy_register(
    Json(authy_reg_req): Json<AuthyRegistrationReq>,
    // Extension(db_pool): Extension<PgPool>,
) -> ApiResponse {
    let client = Client::new(API_URL, API_KEY);
    let result = AuthyUser::register(&client, &authy_reg_req).await;
    match result {
        Ok(user) => Ok((Json(user)).into_response()),
        Err(err) => {
            Err(err)
        }
    }
}

pub async fn authy_qr(
    // Json(authy_id_req): Json<AuthyIDReq>,
    // Extension(db_pool): Extension<PgPool>,
) -> ApiResponse {
    unimplemented!()
}

pub async fn authy_verify(
    Json(authy_verify_req): Json<AuthyVerifyReq>,
    // Extension(db_pool): Extension<PgPool>,
) -> ApiResponse {
    let client = Client::new(API_URL, API_KEY);
    let result = AuthyUser::verify(&client, &authy_verify_req).await;
    match result {
        Ok(verified) => Ok((Json(verified)).into_response()),
        Err(err) => {
            Err(err)
        }
    }
}<|MERGE_RESOLUTION|>--- conflicted
+++ resolved
@@ -1,16 +1,16 @@
 // This will eventually be broken out into sub files in module
 
-<<<<<<< HEAD
+
 use authy::{Client, Status};
 use axum::{Extension, http::StatusCode, Json, response::{IntoResponse, Response}};
-=======
+
 use crate::{
     errors::ApiError,
     models::{RegistrationReq, User},
 };
 use anyhow::Result;
 use axum::{http::StatusCode, Extension, Json};
->>>>>>> 6a187a09
+
 use sqlx::PgPool;
 use tracing::instrument;
 use uuid::Uuid;
