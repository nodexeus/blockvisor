<<<<<<< HEAD
use std::fmt;
use std::str::FromStr;

use anyhow::anyhow;
use argon2::{
    Argon2,
    password_hash::{PasswordHasher, rand_core::OsRng, SaltString},
};
use authy::api::user;
use authy::Client;
use chrono::{DateTime, Utc};
use sendgrid::v3::{
    Content,
    Email,
    Message,
    Personalization,
    Sender};
use serde::{Deserialize, Serialize};
use sqlx::{FromRow, PgConnection, PgPool, postgres::PgRow, Row, Type};
use uuid::Uuid;
use validator::Validate;

use crate::auth;
use crate::errors::{Error, Result};

type AuthyUserApi = authy::User;
=======
use chrono::{DateTime, Utc};
use serde::{Deserialize, Serialize};
use uuid::Uuid;

#[derive(Clone, Copy, Debug, PartialEq, Serialize, Deserialize, sqlx::Type)]
#[serde(rename_all = "snake_case")]
#[sqlx(type_name = "enum_org_role", rename_all = "snake_case")]
pub enum UserOrgRole {
    Admin,
    Owner,
}
>>>>>>> 6a187a09

#[derive(Debug, Serialize, Deserialize, Validate)]
pub struct RegistrationReq {
    pub first_name: String,
    pub last_name: String,
    #[validate(email)]
    pub email: String,
<<<<<<< HEAD
    pub organization: Option<String>,
    #[validate(length(min = 8), must_match = "password_confirm")]
=======
    pub org_name: Option<String>,
>>>>>>> 6a187a09
    pub password: String,
    pub password_confirm: String,
}

<<<<<<< HEAD
#[derive(Debug, Clone, Serialize, Deserialize)]
=======
#[derive(Debug, Serialize, Deserialize)]
pub struct Org {
    pub id: Uuid,
    pub name: String,
    pub is_personal: bool,
    #[serde(skip_serializing_if = "Option::is_none")]
    pub user_role: Option<UserOrgRole>,
    pub created_at: DateTime<Utc>,
    pub updated_at: DateTime<Utc>,
}

#[derive(Debug, Serialize, Deserialize)]
>>>>>>> 6a187a09
pub struct User {
    pub id: Uuid,
    pub first_name: String,
    pub last_name: String,
    pub email: String,
    pub orgs: Option<Vec<Org>>,
    #[serde(skip_serializing)]
    pub hashword: String,
    #[serde(skip_serializing)]
    pub salt: String,
    #[serde(skip_serializing_if = "Option::is_none")]
    pub refresh: Option<String>,
    #[serde(skip_serializing_if = "Option::is_none")]
    pub token: Option<String>,
    pub created_at: DateTime<Utc>,
    pub updated_at: DateTime<Utc>,
<<<<<<< HEAD
}

impl From<PgRow> for User {
    fn from(row: PgRow) -> Self {
        User {
            id: row
                .try_get("id")
                .expect("Couldn't try_get id for user."),
            first_name: row
                .try_get("first_name")
                .expect("Couldn't try_get first_name for user."),
            last_name: row
                .try_get("last_name")
                .expect("Couldn't try_get last_name for user."),
            email: row
                .try_get("email")
                .expect("Couldn't try_get email for user."),
            hashword: row
                .try_get("hashword")
                .expect("Couldn't try_get hashword for user."),
            salt: row
                .try_get("salt")
                .expect("Couldn't try_get salt for user."),
            token: row
                .try_get("token")
                .expect("Couldn't try_get token for user."),
            refresh: row
                .try_get("refresh")
                .expect("Couldn't try_get refresh for user."),
            orgs: None,
            created_at: row
                .try_get("created_at")
                .expect("Couldn't try_get created_at for user."),
            updated_at: row
                .try_get("updated_at")
                .expect("Couldn't try_get updated_at for user."),
        }
    }
}


#[derive(Debug, Clone, Serialize, Deserialize, FromRow)]
pub struct UserSummary {
    pub id: Uuid,
    pub first_name: String,
    pub last_name: String,
    pub email: String,
}


#[derive(Debug, Clone, Serialize, Deserialize, Validate)]
pub struct UserLoginRequest {
    #[validate(email)]
    pub email: String,
    #[validate(length(min = 8))]
    pub password: String,
}

#[derive(Debug, Clone, Serialize, Deserialize)]
pub struct UserRefreshRequest {
    pub refresh: String,
}

#[derive(Debug, Clone, Serialize, Deserialize, Validate)]
pub struct PasswordResetRequest {
    #[validate(email)]
    pub email: String,
}


#[derive(Debug, Serialize, Deserialize, Validate)]
pub struct PwdResetInfo {
    pub token: String,
    #[validate(length(min = 8), must_match = "password_confirm")]
    pub password: String,
    pub password_confirm: String,
}


#[derive(Clone, Copy, Debug, PartialEq, Serialize, Deserialize, Type)]
#[serde(rename_all = "snake_case")]
#[sqlx(type_name = "enum_org_role", rename_all = "snake_case")]
pub enum UserOrgRole {
    Admin,
    Owner,
}

impl fmt::Display for UserOrgRole {
    fn fmt(&self, f: &mut fmt::Formatter<'_>) -> fmt::Result {
        match self {
            Self::Admin => write!(f, "admin"),
            Self::Owner => write!(f, "owner"),
        }
    }
}

#[derive(Debug, Clone, Serialize, Deserialize, FromRow)]
pub struct Org {
    pub id: Uuid,
    pub name: String,
    pub is_personal: bool,
    #[serde(skip_serializing_if = "Option::is_none")]
    pub role: Option<UserOrgRole>,
    pub created_at: DateTime<Utc>,
    pub updated_at: DateTime<Utc>,
}

// impl From<PgRow> for Org {
//     fn from(row: PgRow) -> Self {
//         Org {
//             id: row
//                 .try_get("id")
//                 .expect("Couldn't try_get id for org."),
//             name: row
//                 .try_get("name")
//                 .expect("Couldn't try_get name for org."),
//             is_personal: row
//                 .try_get("is_personal")
//                 .expect("Couldn't try_get is_personal for org."),
//             role: None,
//             created_at: row
//                 .try_get("created_at")
//                 .expect("Couldn't try_get created_at for org."),
//             updated_at: row
//                 .try_get("updated_at")
//                 .expect("Couldn't try_get updated_at for org."),
//         }
//     }
// }
impl User {
    pub async fn create_user(req: RegistrationReq, db_pool: &PgPool) -> Result<Self> {
        let _ = req
            .validate()
            .map_err(|e| Error::ValidationError(e.to_string()));

        let argon2 = Argon2::default();
        let salt = SaltString::generate(&mut OsRng);
        if let Some(hashword) = argon2
            .hash_password(req.password.as_bytes(), salt.as_str())?
            .hash
        {
            let mut tx = db_pool.begin().await?;
            let result = sqlx::query(
                r#"
                INSERT INTO
                users (email, hashword, salt,first_name,last_name)
                values
                (
                    Lower($1), $2, $3, $4, $5
                )
                   RETURNING *
                "#
            )
                .bind(req.email)
                .bind(hashword.to_string())
                .bind(salt.as_str())
                .bind(req.first_name)
                .bind(req.last_name)
                .fetch_one(&mut tx)
                .await
                .map(|row: PgRow| {
                    Self::from(row)
                })
                .map_err(Error::from);

            let mut user = result.unwrap();
            let organization = req.organization.unwrap();
            let org = Org::find_by_name(&organization, &mut tx).await?;

            Org::create_orgs_users_owner(org.id, user.id, &mut tx).await?;


            user.orgs = Some(Org::find_all_by_user(user.id, &mut tx).await?);

            tx.commit().await?;
            Ok(user)
        } else {
            Err(Error::ValidationError("Invalid password.".to_string()))
        }
    }

    pub async fn login(user_login_req: UserLoginRequest, db_pool: &PgPool) -> Result<User> {
        let user = User::find_by_email(&user_login_req.email, db_pool)
            .await?
            .set_jwt()
            .map_err(|_e| {
                Error::InvalidAuthentication(anyhow!("Email or password is invalid."))
            })?;
        let _ = user.verify_password(&user_login_req.password)?;
        Ok(user)
    }

    pub async fn find_by_email(email: &str, db_pool: &PgPool) -> Result<User> {
        let mut tx = db_pool.begin().await?;
        let user = sqlx::query(
            r#"SELECT *
                    FROM   users
                    WHERE  Lower(email) = Lower($1)
                    LIMIT  1
                    "#
        )
            .bind(email)
            .fetch_one(&mut tx)
            .await
            .map(|row: PgRow| {
                Self::from(row)
            })
            .map_err(Error::from);
        let mut user = user.unwrap();
        user.orgs = Some(Org::find_all_by_user(user.id, &mut tx).await?);
        tx.commit().await?;
        user.set_jwt()
    }

    pub async fn find_summary_by_user(user_id: &Uuid, db_pool: &PgPool) -> Result<UserSummary> {
        let user = sqlx::query_as::<_, UserSummary>(
            r#"
            SELECT 
                users.id, 
                email
            FROM
                users
            WHERE
                users.id = $1
            "#
        )
            .bind(user_id)
            .fetch_one(db_pool)
            .await?;

        Ok(user)
    }

    pub async fn find_by_id(id: Uuid, pool: &PgPool) -> Result<User> {
        let user = sqlx::query(r#"SELECT * FROM users WHERE id = $1 limit 1"#
        )
            .bind(id)
            .fetch_one(pool)
            .await
            .map(|row: PgRow| {
                Self::from(row)
            })
            .map_err(Error::from);
        Ok(user.unwrap())
    }

    pub async fn refresh(req: UserRefreshRequest, pool: &PgPool) -> Result<User> {
        let user = User::find_by_refresh(&req.refresh, pool).await?.set_jwt().map_err(Error::from)?;
        Ok(user)
    }
    pub async fn find_by_refresh(refresh: &str, pool: &PgPool) -> Result<User> {
        let user = sqlx::query(r#"SELECT * FROM users WHERE refresh = $1 limit 1"#)
            .bind(refresh)
            .fetch_one(pool)
            .await
            .map(|row: PgRow| {
                Self::from(row)
            })
            .map_err(Error::from);
        Ok(user.unwrap())
    }


    pub async fn email_reset_password(req: PasswordResetRequest, db_pool: &PgPool) -> Result<()> {
        let user = User::find_by_email(&req.email, db_pool).await?;

        let auth_data = auth::UserAuthData {
            user_id: user.id,
            user_role: user.first_name.to_string(),
        };

        let token = auth::create_temp_jwt(&auth_data)?;

        let p = Personalization::new(Email::new(&user.email));

        let subject = "Reset Password".to_string();
        let body = format!(
            r##"
            <h1>Password Reset</h1>
            <p>You have requested to reset your BlockJoy password.
            Please visit <a href="https://console.blockjoy.com/reset?t={token}">
            https://console.blockjoy.com/reset?t={token}</a>.</p><br /><br /><p>Thank You!</p>"##
        );
        let sendgrid_api_key = dotenv::var("SENDGRID_API_KEY").map_err(|_| {
            Error::UnexpectedError(anyhow!("Could not find SENDGRID_API_KEY in env."))
        })?;
        let sender = Sender::new(sendgrid_api_key);
        let m = Message::new(Email::new("BlockJoy <hello@blockjoy.com>"))
            .set_subject(&subject)
            .add_content(Content::new().set_content_type("text/html").set_value(body))
            .add_personalization(p);

        sender
            .send(&m)
            .await
            .map_err(|_| Error::UnexpectedError(anyhow!("Could not send email")))?;

        Ok(())
    }


    pub async fn reset_password(req: &PwdResetInfo, db_pool: &PgPool) -> Result<User> {
        let _ = req
            .validate()
            .map_err(|e| Error::ValidationError(e.to_string()))?;

        match auth::validate_jwt(&req.token)? {
            auth::JwtValidationStatus::Valid(auth_data) => {
                let user = User::find_by_id(auth_data.user_id, db_pool).await?;
                return User::update_password(user, &req.password, db_pool).await;
            }
            _ => Err(Error::InsufficientPermissionsError),
        }
    }


    pub async fn update_password(user: User, password: &str, pool: &PgPool) -> Result<Self> {
        let argon2 = Argon2::default();
        let salt = SaltString::generate(&mut OsRng);
        if let Some(hashword) = argon2
            .hash_password(password.as_bytes(), salt.as_str())?
            .hash
        {
            return sqlx::query(
                r#"
                UPDATE
                users
                SET
                hashword = $1,
                salt = $2
                WHERE
                  id = $3 RETURNING *, '' as orgs
                "#
            )
                .bind(hashword.to_string())
                .bind(salt.as_str())
                .bind(user.id)
                .map(|row: PgRow| {
                    Self::from(row)
                })
                .fetch_one(pool).await.map_err(Error::from).unwrap().set_jwt();
        }

        Err(Error::ValidationError("Invalid password.".to_string()))
    }
    pub fn verify_password(&self, password: &str) -> Result<()> {
        let argon2 = Argon2::default();
        let parsed_hash = argon2.hash_password(password.as_bytes(), &self.salt)?;

        if let Some(output) = parsed_hash.hash {
            if self.hashword == output.to_string() {
                return Ok(());
            }
        }
        Err(Error::InvalidAuthentication(anyhow!("Invalid email or password.")))
    }

    pub fn set_jwt(&mut self) -> Result<Self> {
        let auth_data = auth::UserAuthData {
            user_id: self.id,
            user_role: self.first_name.to_string(),
        };
        self.token = Some(auth::create_jwt(&auth_data)?);
        Ok(self.to_owned())
    }
}

impl Org {
    pub async fn find_by_name(name: &str, tx: &mut PgConnection) -> Result<Org> {
        sqlx::query_as::<_, Self>(
            "SELECT o.id, o.name, o.is_personal,o.created_at, o.updated_at , ou.role FROM orgs o inner join orgs_users ou on o.id = ou.orgs_id WHERE o.name = $1 order by created_at DESC",
        )
            .bind(name)
            .fetch_one(tx)
            .await
            .map_err(Error::from)
    }

    pub async fn find_all_by_user(user_id: Uuid, tx: &mut PgConnection) -> Result<Vec<Self>> {
        sqlx::query_as::<_, Self>(
            "SELECT o.id, o.name, o.is_personal,o.created_at, o.updated_at , ou.role FROM orgs o inner join orgs_users ou on o.id = ou.orgs_id WHERE users_id = $1 order by created_at DESC",
        )
            .bind(user_id)
            .fetch_all(tx)
            .await
            .map_err(Error::from)
    }

    pub async fn create_orgs_users_owner(org_id: Uuid, user_id: Uuid, tx: &mut PgConnection) -> Result<()> {
        let result = sqlx::query
            (
                r#"
            INSERT INTO
            orgs_users (orgs_id, users_id, role)
            values
            (
                $1, $2, $3
            )
            "#
            )
            .bind(org_id)
            .bind(user_id)
            .bind(UserOrgRole::Owner)

            .execute(tx)
            .await
            .map_err(Error::from);

        Ok(())
    }
}


#[derive(Debug, Copy, Clone)]
pub struct AuthyUser;

impl AuthyUser {
    pub async fn register(client: &Client, authy_reg_req: &AuthyRegistrationReq) -> Result<AuthyIDReq> {
        let (_, user) = user::create(&client,
                                     authy_reg_req.email.as_str(),
                                     authy_reg_req.country_code,
                                     authy_reg_req.phone.as_str(),
                                     false).unwrap();
        Ok(AuthyIDReq::new(user.id))
    }

    pub async fn qr(_client: &Client) -> Result<()> {
        unimplemented!()
    }

    pub async fn verify(client: &Client, authy_verify_req: &AuthyVerifyReq) -> Result<bool> {
        let mut user = AuthyUserApi::find(&client, authy_verify_req.authy_id).unwrap();
        let result = user.verify(&client, authy_verify_req.token.as_str());
        match result {
            Ok(verifies) => Ok(verifies),
            Err(_) => {
                Err(Error::ValidationError("Invalid token.".to_string()))
            }
        }
    }
}


#[derive(Clone, Debug, Serialize, Deserialize)]
pub struct AuthyRegistrationReq {
    pub country_code: u16,
    pub phone: String,
    pub email: String,
}

#[derive(Clone, Debug, Serialize, Deserialize, Copy)]
pub struct AuthyIDReq {
    pub authy_id: u32,
}

impl AuthyIDReq {
    pub fn new(authy_id: u32) -> Self {
        AuthyIDReq { authy_id }
    }
}

#[derive(Clone, Debug, Serialize, Deserialize)]
pub struct AuthyVerifyReq {
    pub authy_id: u32,
    pub token: String,
}
=======
}
>>>>>>> 6a187a09
<|MERGE_RESOLUTION|>--- conflicted
+++ resolved
@@ -1,4 +1,4 @@
-<<<<<<< HEAD
+
 use std::fmt;
 use std::str::FromStr;
 
@@ -25,7 +25,7 @@
 use crate::errors::{Error, Result};
 
 type AuthyUserApi = authy::User;
-=======
+
 use chrono::{DateTime, Utc};
 use serde::{Deserialize, Serialize};
 use uuid::Uuid;
@@ -37,7 +37,6 @@
     Admin,
     Owner,
 }
->>>>>>> 6a187a09
 
 #[derive(Debug, Serialize, Deserialize, Validate)]
 pub struct RegistrationReq {
@@ -45,32 +44,13 @@
     pub last_name: String,
     #[validate(email)]
     pub email: String,
-<<<<<<< HEAD
     pub organization: Option<String>,
     #[validate(length(min = 8), must_match = "password_confirm")]
-=======
-    pub org_name: Option<String>,
->>>>>>> 6a187a09
     pub password: String,
     pub password_confirm: String,
 }
 
-<<<<<<< HEAD
 #[derive(Debug, Clone, Serialize, Deserialize)]
-=======
-#[derive(Debug, Serialize, Deserialize)]
-pub struct Org {
-    pub id: Uuid,
-    pub name: String,
-    pub is_personal: bool,
-    #[serde(skip_serializing_if = "Option::is_none")]
-    pub user_role: Option<UserOrgRole>,
-    pub created_at: DateTime<Utc>,
-    pub updated_at: DateTime<Utc>,
-}
-
-#[derive(Debug, Serialize, Deserialize)]
->>>>>>> 6a187a09
 pub struct User {
     pub id: Uuid,
     pub first_name: String,
@@ -87,7 +67,6 @@
     pub token: Option<String>,
     pub created_at: DateTime<Utc>,
     pub updated_at: DateTime<Utc>,
-<<<<<<< HEAD
 }
 
 impl From<PgRow> for User {
@@ -190,33 +169,10 @@
     pub name: String,
     pub is_personal: bool,
     #[serde(skip_serializing_if = "Option::is_none")]
-    pub role: Option<UserOrgRole>,
+    pub user_role: Option<UserOrgRole>,
     pub created_at: DateTime<Utc>,
     pub updated_at: DateTime<Utc>,
 }
-
-// impl From<PgRow> for Org {
-//     fn from(row: PgRow) -> Self {
-//         Org {
-//             id: row
-//                 .try_get("id")
-//                 .expect("Couldn't try_get id for org."),
-//             name: row
-//                 .try_get("name")
-//                 .expect("Couldn't try_get name for org."),
-//             is_personal: row
-//                 .try_get("is_personal")
-//                 .expect("Couldn't try_get is_personal for org."),
-//             role: None,
-//             created_at: row
-//                 .try_get("created_at")
-//                 .expect("Couldn't try_get created_at for org."),
-//             updated_at: row
-//                 .try_get("updated_at")
-//                 .expect("Couldn't try_get updated_at for org."),
-//         }
-//     }
-// }
 impl User {
     pub async fn create_user(req: RegistrationReq, db_pool: &PgPool) -> Result<Self> {
         let _ = req
@@ -554,6 +510,22 @@
     pub authy_id: u32,
     pub token: String,
 }
-=======
-}
->>>>>>> 6a187a09
+
+#[derive(Debug, Serialize, Deserialize)]
+pub struct User {
+    pub id: Uuid,
+    pub first_name: String,
+    pub last_name: String,
+    pub email: String,
+    pub orgs: Option<Vec<Org>>,
+    #[serde(skip_serializing)]
+    pub hashword: String,
+    #[serde(skip_serializing)]
+    pub salt: String,
+    #[serde(skip_serializing_if = "Option::is_none")]
+    pub refresh: Option<String>,
+    #[serde(skip_serializing_if = "Option::is_none")]
+    pub token: Option<String>,
+    pub created_at: DateTime<Utc>,
+    pub updated_at: DateTime<Utc>,
+}